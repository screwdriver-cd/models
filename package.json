{
  "name": "screwdriver-models",
  "version": "23.0.0",
  "description": "Screwdriver models",
  "main": "index.js",
  "scripts": {
    "pretest": "eslint .",
    "test": "jenkins-mocha --recursive",
    "semantic-release": "semantic-release pre && npm publish && semantic-release post"
  },
  "repository": {
    "type": "git",
    "url": "git@github.com:screwdriver-cd/models.git"
  },
  "homepage": "https://github.com/screwdriver-cd/models",
  "bugs": "https://github.com/screwdriver-cd/models/issues",
  "keywords": [
    "screwdriver",
    "yahoo"
  ],
  "license": "BSD-3-Clause",
  "author": "Dao Lam <daolam112@gmail.com>",
  "contributors": [
    "Dao Lam <daolam112@gmail.com>",
    "Darren Matsumoto <aeneascorrupt@gmail.com>",
    "Jeremiah Wuenschel <jeremiah.wuenschel@gmail.com>",
    "Noah Katzman <nbkatzman@gmail.com>",
    "Peter Peterson <jedipetey@gmail.com>",
    "St. John Johnson <st.john.johnson@gmail.com",
    "Tiffany Kyi <tiffanykyi@gmail.com>"
  ],
  "release": {
    "debug": false,
    "verifyConditions": {
      "path": "./node_modules/semantic-release/src/lib/plugin-noop.js"
    }
  },
  "devDependencies": {
    "chai": "^4.1.2",
    "eslint": "^4.19.1",
    "eslint-config-screwdriver": "^3.0.0",
    "jenkins-mocha": "^6.0.0",
    "joi": "^13.3.0",
    "mockery": "^2.0.0",
    "sinon": "^4.5.0"
  },
  "dependencies": {
    "async": "^2.0.1",
<<<<<<< HEAD
    "base64url": "^2.0.0",
    "compare-versions": "^3.2.1",
=======
    "base64url": "^3.0.0",
    "compare-versions": "^3.0.0",
>>>>>>> d0ab9c3f
    "docker-parse-image": "^3.0.1",
    "hoek": "^5.0.3",
    "iron": "^5.0.1",
    "screwdriver-config-parser": "^4.1.0",
<<<<<<< HEAD
    "screwdriver-data-schema": "^18.20.1",
=======
    "screwdriver-data-schema": "^18.19.0",
>>>>>>> d0ab9c3f
    "screwdriver-workflow-parser": "^1.4.1"
  }
}<|MERGE_RESOLUTION|>--- conflicted
+++ resolved
@@ -46,22 +46,13 @@
   },
   "dependencies": {
     "async": "^2.0.1",
-<<<<<<< HEAD
-    "base64url": "^2.0.0",
+    "base64url": "^3.0.0",
     "compare-versions": "^3.2.1",
-=======
-    "base64url": "^3.0.0",
-    "compare-versions": "^3.0.0",
->>>>>>> d0ab9c3f
     "docker-parse-image": "^3.0.1",
     "hoek": "^5.0.3",
     "iron": "^5.0.1",
     "screwdriver-config-parser": "^4.1.0",
-<<<<<<< HEAD
     "screwdriver-data-schema": "^18.20.1",
-=======
-    "screwdriver-data-schema": "^18.19.0",
->>>>>>> d0ab9c3f
     "screwdriver-workflow-parser": "^1.4.1"
   }
 }