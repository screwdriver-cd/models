{
  "name": "screwdriver-models",
  "version": "23.0.0",
  "description": "Screwdriver models",
  "main": "index.js",
  "scripts": {
    "pretest": "eslint .",
    "test": "jenkins-mocha --recursive",
    "semantic-release": "semantic-release pre && npm publish && semantic-release post"
  },
  "repository": {
    "type": "git",
    "url": "git@github.com:screwdriver-cd/models.git"
  },
  "homepage": "https://github.com/screwdriver-cd/models",
  "bugs": "https://github.com/screwdriver-cd/models/issues",
  "keywords": [
    "screwdriver",
    "yahoo"
  ],
  "license": "BSD-3-Clause",
  "author": "Dao Lam <daolam112@gmail.com>",
  "contributors": [
    "Dao Lam <daolam112@gmail.com>",
    "Darren Matsumoto <aeneascorrupt@gmail.com>",
    "Jeremiah Wuenschel <jeremiah.wuenschel@gmail.com>",
    "Noah Katzman <nbkatzman@gmail.com>",
    "Peter Peterson <jedipetey@gmail.com>",
    "St. John Johnson <st.john.johnson@gmail.com",
    "Tiffany Kyi <tiffanykyi@gmail.com>"
  ],
  "release": {
    "debug": false,
    "verifyConditions": {
      "path": "./node_modules/semantic-release/src/lib/plugin-noop.js"
    }
  },
  "devDependencies": {
    "chai": "^3.5.0",
    "eslint": "^3.2.2",
    "eslint-config-screwdriver": "^2.0.0",
    "jenkins-mocha": "^4.0.0",
    "joi": "^10.0.5",
    "mockery": "^2.0.0",
    "sinon": "^2.3.1"
  },
  "dependencies": {
    "async": "^2.0.1",
    "base64url": "^2.0.0",
    "compare-versions": "^3.0.0",
    "docker-parse-image": "^3.0.1",
    "hoek": "^4.0.1",
    "iron": "^4.0.1",
    "screwdriver-config-parser": "^3.10.0",
<<<<<<< HEAD
    "screwdriver-data-schema": "^18.4.0",
    "screwdriver-workflow-parser": "^1.0.0"
=======
    "screwdriver-data-schema": "^18.0.0",
    "screwdriver-workflow-parser": "^1.1.1"
>>>>>>> fe163e01
  }
}<|MERGE_RESOLUTION|>--- conflicted
+++ resolved
@@ -52,12 +52,7 @@
     "hoek": "^4.0.1",
     "iron": "^4.0.1",
     "screwdriver-config-parser": "^3.10.0",
-<<<<<<< HEAD
     "screwdriver-data-schema": "^18.4.0",
-    "screwdriver-workflow-parser": "^1.0.0"
-=======
-    "screwdriver-data-schema": "^18.0.0",
     "screwdriver-workflow-parser": "^1.1.1"
->>>>>>> fe163e01
   }
 }