--- conflicted
+++ resolved
@@ -42,11 +42,6 @@
     let pipelineFactoryMock;
     let buildFactoryMock;
     let jobFactoryMock;
-<<<<<<< HEAD
-    let stageFactoryMock;
-    let stageBuildFactoryMock;
-=======
->>>>>>> 1f257386
     let pipelineMock;
     let scm;
 
@@ -74,17 +69,6 @@
             create: sinon.stub(),
             list: sinon.stub()
         };
-<<<<<<< HEAD
-        stageFactoryMock = {
-            list: sinon.stub(),
-            create: sinon.stub(),
-            update: sinon.stub()
-        };
-        stageBuildFactoryMock = {
-            create: sinon.stub()
-        };
-=======
->>>>>>> 1f257386
         updateStub = sinon.stub();
         scm = {
             decorateAuthor: sinon.stub(),
@@ -105,15 +89,6 @@
         mockery.registerMock('./buildFactory', {
             getInstance: sinon.stub().returns(buildFactoryMock)
         });
-<<<<<<< HEAD
-        mockery.registerMock('./stageFactory', {
-            getInstance: sinon.stub().returns(stageFactoryMock)
-        });
-        mockery.registerMock('./stageBuildFactory', {
-            getInstance: sinon.stub().returns(stageBuildFactoryMock)
-        });
-=======
->>>>>>> 1f257386
         mockery.registerMock('./event', Event);
 
         // eslint-disable-next-line global-require
@@ -310,14 +285,6 @@
             scm.decorateCommit.resolves(commit);
             scm.getDisplayName.returns(displayName);
             datastore.save.resolves({ id: 'xzy1234' });
-<<<<<<< HEAD
-
-            stageFactoryMock.list.resolves([]);
-            stageFactoryMock.create.resolves({ id: 555 });
-            stageFactoryMock.update.resolves({ id: 555 });
-            stageBuildFactoryMock.create.resolves(null);
-=======
->>>>>>> 1f257386
         });
 
         describe('with new workflow', () => {
@@ -2180,145 +2147,6 @@
             });
         });
 
-<<<<<<< HEAD
-        it('should start build and create new stageBuilds', () => {
-            jobsMock = [
-                {
-                    id: 1,
-                    pipelineId: 8765,
-                    name: 'main',
-                    permutations: [
-                        {
-                            requires: ['~pr']
-                        }
-                    ],
-                    state: 'ENABLED',
-                    isPR: sinon.stub().returns(false)
-                },
-                {
-                    id: 2,
-                    pipelineId: 8765,
-                    name: 'publish',
-                    permutations: [
-                        {
-                            requires: ['~pr']
-                        }
-                    ],
-                    state: 'ENABLED',
-                    isPR: sinon.stub().returns(false)
-                },
-                {
-                    id: 3,
-                    pipelineId: 8765,
-                    name: 'stage@canary:setup',
-                    permutations: [],
-                    state: 'ENABLED',
-                    isPR: sinon.stub().returns(false)
-                },
-                {
-                    id: 4,
-                    pipelineId: 8765,
-                    name: 'stage@canary:teardown',
-                    permutations: [],
-                    state: 'ENABLED',
-                    isPR: sinon.stub().returns(false)
-                }
-            ];
-            syncedPipelineMock.update = sinon.stub().resolves({
-                getJobs: sinon.stub().resolves(jobsMock),
-                branch: Promise.resolve('branch'),
-                rootDir: Promise.resolve('root/src/test')
-            });
-            syncedPipelineMock.pipelineJobs = Promise.resolve(jobsMock);
-            syncedPipelineMock.getConfiguration.onCall(0).resolves(PARSED_YAML_WITH_STAGES);
-            stageFactoryMock.list.resolves([
-                {
-                    id: 555,
-                    name: 'canary',
-                    pipelineId: 8765,
-                    description: 'Canary deployment',
-                    jobs: [1, 2],
-                    workflowGraph: {
-                        edges: [
-                            {
-                                dest: 'publish',
-                                src: 'main'
-                            }
-                        ],
-                        nodes: [
-                            {
-                                name: 'main'
-                            },
-                            {
-                                name: 'publish'
-                            },
-                            {
-                                name: 'stage@canary:setup'
-                            },
-                            {
-                                name: 'stage@canary:teardown'
-                            }
-                        ]
-                    }
-                }
-            ]);
-
-            config.startFrom = 'main';
-            config.webhooks = true;
-            config.changedFiles = ['README.md', 'root/src/test/file'];
-
-            const expectedStageBuildCreate = {
-                stageId: 555,
-                eventId: 'xzy1234',
-                status: 'CREATED',
-                workflowGraph: {
-                    edges: [
-                        {
-                            dest: 'publish',
-                            src: 'main'
-                        }
-                    ],
-                    nodes: [
-                        {
-                            name: 'main'
-                        },
-                        {
-                            name: 'publish'
-                        },
-                        {
-                            name: 'stage@canary:setup'
-                        },
-                        {
-                            name: 'stage@canary:teardown'
-                        }
-                    ]
-                }
-            };
-
-            return eventFactory.create(config).then(model => {
-                assert.instanceOf(model, Event);
-                assert.calledOnce(buildFactoryMock.create);
-                assert.calledWith(
-                    buildFactoryMock.create.firstCall,
-                    sinon.match({
-                        meta: {
-                            commit: {
-                                ...commit,
-                                changedFiles: 'README.md,root/src/test/file'
-                            }
-                        }
-                    })
-                );
-                assert.calledOnce(stageFactoryMock.list);
-                assert.notCalled(stageFactoryMock.update);
-                assert.calledOnce(stageBuildFactoryMock.create);
-                assert.deepEqual(buildFactoryMock.create.args[0][0].environment, { SD_SOURCE_PATH: 'root/src/test/' });
-                assert.deepEqual(stageBuildFactoryMock.create.args[0][0], expectedStageBuildCreate);
-            });
-        });
-
-=======
->>>>>>> 1f257386
         it('should start build from ~tag even if changed file is not in rootDir', () => {
             jobsMock = [
                 {
