'use strict';

const imageParser = require('docker-parse-image');
const hoek = require('hoek');
const BaseFactory = require('./baseFactory');
const Build = require('./build');
const helper = require('./helper');
let instance;

/**
 * Gathers a sha for the build
 * @method getCommitInfo
 * @param  {Object}         config
 * @param  {JobModel}       config.job                    Instance of Job Model
 * @param  {Scm}            config.scm                    Instance of SCM
 * @param  {Object}         config.modelConfig            Configuration passed to the build model
 * @param  {String}         [config.modelConfig.sha]      The sha we are ultimately looking for
 * @param  {String}         config.modelConfig.username   The name of the user
 * @param  {String}         config.modelConfig.scmContext The scm context to which user belongs
 * @return {Promise}
 */
function getCommitInfo(config) {
    if (config.modelConfig.sha) {
        return Promise.resolve({
            sha: config.modelConfig.sha
        });
    }

    // Lazy load factory dependency to prevent circular dependency issues
    // https://nodejs.org/api/modules.html#modules_cycles
    /* eslint-disable global-require */
    const UserFactory = require('./userFactory');
    /* eslint-enable global-require */

    const userFactory = UserFactory.getInstance();

    // Fetch user and pipeline
    return Promise.all([
        userFactory.get({
            username: config.modelConfig.username,
            scmContext: config.modelConfig.scmContext
        }),
        config.job.pipeline
    ]).then(([user, pipeline]) => {
        if (!user) {
            throw new Error('User does not exist');
        }

        if (!pipeline) {
            throw new Error('Pipeline does not exist');
        }

        return user.unsealToken().then(token =>
            config.scm
                .getCommitSha({
                    scmUri: pipeline.scmUri,
                    scmContext: pipeline.scmContext,
                    token
                })
                .then(sha =>
                    config.scm
                        .decorateCommit({
                            scmUri: pipeline.scmUri,
                            scmContext: pipeline.scmContext,
                            sha,
                            token
                        })
                        .then(decoratedCommit =>
                            Promise.resolve({
                                sha,
                                decoratedCommit
                            })
                        )
                )
        );
    });
}

/**
 * Determines the Docker image name to use depending on if a default registry is
 * configured.
 *
 * When the image name contains an explicit registry, it returns the passed-in
 * container value. When a default registry is _not_ configured for the BuildFactory,
 * it simply returns the passed-in container value.
 * @method dockerImageName
 * @param  {Object}        config
 * @param  {String}        config.container         Docker image name to use.
 * @param  {String}        [config.dockerRegistry]  Docker registry where the image is stored. Defaults to Docker Hub
 * @return {String}                                 The full image name to use
 */
function dockerImageName({ container, dockerRegistry }) {
    const imageInfo = imageParser(container);

    // skip if no default registry or the image contains a specific registry in the name
    if (!dockerRegistry || imageInfo.registry) {
        return container;
    }

    const updatedName = imageParser(`${dockerRegistry}/${container}`);

    return updatedName.fullname;
}

class BuildFactory extends BaseFactory {
    /**
     * Construct a JobFactory object
     * @method constructor
     * @param  {Object}    config
     * @param  {Datastore} config.datastore                 Object that will perform datastore operations
     * @param  {String}    [config.dockerRegistry]          Docker Registry that the images belong to. Default is Docker Hub
     * @param  {Executor}  config.executor                  Object that will perform compute operations
     * @param  {Bookend}   config.bookend                   Object that will calculate the setup and teardown commands
     * @param  {String}    config.uiUri                     Partial Uri including hostname and namespace for ui for git notifications
     * @param  {Boolean}   config.multiBuildClusterEnabled  Enable multiple build cluster feature or not
     * @param  {Object}    config.clusterEnv                Default cluster environment variables
     */
    constructor(config) {
        super('build', config);
        this.dockerRegistry = config.dockerRegistry;
        this.executor = config.executor;
        this.uiUri = config.uiUri;
        this.bookend = config.bookend;
        this.apiUri = null;
        this.tokenGen = null;
        this.multiBuildClusterEnabled = config.multiBuildClusterEnabled;
        this.clusterEnv = config.clusterEnv || {};
    }

    /**
     * Instantiate a Build class
     * @method createClass
     * @param  {Object}     config               Build data
     * @param  {String}     config.id            unique id
     * @param  {Datastore}  config.datastore     Datastore instance
     * @param  {String}     config.username      The user that created this build
     * @param  {String}     config.scmContext    The scm context to which user belongs
     * @param  {String}     config.jobId         The ID of the associated job to start
     * @param  {String}     [config.sha]         The sha of the build
     * @param  {String}     [config.container]   The kind of container to use
     * @return {Build}
     */
    createClass(config) {
        // add executor to config
        const c = config;

        c.executor = this.executor;
        c.apiUri = this.apiUri;
        c.tokenGen = this.tokenGen;
        c.uiUri = this.uiUri;

        return new Build(c);
    }

    /**
     * Create a new Build
     * @method create
     * @param  {Object}    config                      Config object
     * @param  {String}    config.causeMessage         Message that describes why the event was created
     * @param  {String}    config.eventId              The eventId that this build belongs to
     * @param  {String}    config.jobId                The job associated with this build
     * @param  {String}    config.username             The user that created this build
     * @param  {String}    config.scmContext           The scm context to which user belongs
     * @param  {String}    [config.sha]                The sha of the build
     * @param  {String}    [config.configPipelineSha]  The sha of the config pipeline
     * @param  {String}    [config.prRef]              The PR branch or reference
     * @param  {String}    [config.parentBuildId]      Id of the build that triggers this build
     * @param  {Object}    [config.parentBuilds]       Parent builds information
     * @param  {Boolean}   [config.start]              Whether to start the build after creating
     * @param  {Object}    [config.environment]        Dynamically injected environment variables
     * @param  {Object}    [config.meta]               Metadata tied to this build
     * @param  {Object}    [config.environment]        Preset environment variables
     * @return {Promise}
     */
    create(config) {
        const number = Date.now();
        const { jobId, configPipelineSha, start, meta, username, causeMessage } = config;
        const modelConfig = config;
        const displayLabel = this.scm.getDisplayName(config);
        const displayName = displayLabel ? `${displayLabel}:${username}` : username;

        modelConfig.cause = `Started by user ${displayName}`;
        modelConfig.number = number;
        modelConfig.status = start === false ? 'CREATED' : 'QUEUED';
        modelConfig.meta = meta || {};

        // Lazy load factory dependency to prevent circular dependency issues
        // https://nodejs.org/api/modules.html#modules_cycles
        /* eslint-disable global-require */
        const JobFactory = require('./jobFactory');
        const StepFactory = require('./stepFactory');
        /* eslint-enable global-require */
        const factory = JobFactory.getInstance();
        const stepFactory = StepFactory.getInstance();

        return factory.get(jobId).then(job => {
            if (!job) {
                throw new Error('Job does not exist');
            }

            return Promise.all([job.pipeline, getCommitInfo({ job, scm: this.scm, modelConfig })]).then(
                async ([pipeline, data]) => {
                    // TODO: support matrix jobs
                    const index = number.toString().split('.')[1] || 0;
                    const permutation = job.permutations[index];
                    const annotations = hoek.reach(job.permutations[0], 'annotations', { default: {} });
                    let buildClusterName;

                    if (String(this.multiBuildClusterEnabled) === 'true') {
                        buildClusterName = await helper.getBuildClusterName({
                            annotations,
                            pipeline
                        });
                    }

                    if (buildClusterName) {
                        modelConfig.buildClusterName = buildClusterName;
                    }
                    modelConfig.sha = data.sha;

                    if (data.decoratedCommit) {
                        modelConfig.commit = data.decoratedCommit;
                    }

                    modelConfig.container = dockerImageName({
                        container: permutation.image,
                        dockerRegistry: this.dockerRegistry
                    });

                    // merge preset environment with build environment
                    modelConfig.environment = {
                        ...this.clusterEnv,
                        ...modelConfig.environment,
                        ...permutation.environment
                    };

                    const bookendConfig = { pipeline, job, build: modelConfig };

                    if (pipeline.configPipelineId) {
                        bookendConfig.configPipeline = await pipeline.configPipeline;
                        bookendConfig.configPipelineSha = configPipelineSha;
                    }

                    const [setup, teardown] = await Promise.all([
                        this.bookend.getSetupCommands(bookendConfig),
                        this.bookend.getTeardownCommands(bookendConfig)
                    ]);

                    modelConfig.createTime = new Date(number).toISOString();
                    const steps = [
                        {
                            name: 'sd-setup-init',
                            startTime: modelConfig.createTime
                        },
                        // Launcher is hardcoded to do some business in sd-setup-launcher
                        { name: 'sd-setup-launcher' },
                        ...setup,
                        ...permutation.commands.map(command => ({
                            name: command.name,
                            command: command.command
                        })),
                        ...teardown
                    ];

                    modelConfig.templateId = job.templateId;

                    modelConfig.stats = {};

                    const build = await super.create(modelConfig);

<<<<<<< HEAD
                    await steps.reduce(async (p, step) =>
                        // eslint-disable-next-line no-return-await
                        await p.then(() => stepFactory.create(Object.assign(
                            { buildId: build.id },
                            step
                        )))
                        , Promise.resolve());
=======
                    await steps.reduce(
                        (p, step) => p.then(() => stepFactory.create({ buildId: build.id, ...step })),
                        Promise.resolve()
                    );
>>>>>>> 8215e04b

                    if (start === false) {
                        return build;
                    }

                    return build.start({ causeMessage });
                }
            );
        });
    }

    /**
     * List secrets with pagination and filter options
     * @method list
     * @param  {Object}   config                  Config object
     * @param  {Object}   config.params           Parameters to filter on
     * @param  {Object}   config.paginate         Pagination parameters
     * @param  {Number}   config.paginate.count   Number of items per page
     * @param  {Number}   config.paginate.page    Specific page of the set to return
     * @param  {String}   config.sortBy           Key to sort builds table
     * @return {Promise}                          Resolve builds after merging with step models
     */
    list(config) {
        config.sortBy = config.sortBy || 'createTime';

        return super.list(config);
    }

    /**
     * Get an instance of the BuildFactory
     * @method getInstance
     * @param  {Object}     [config]            Configuration required for first call
     * @param  {Datastore}  config.datastore    Datastore instance
     * @param  {Executor}   config.executor     Executor instance
     * @param  {Scm}        config.scm          SCM instance
     * @return {BuildFactory}
     */
    static getInstance(config) {
        if (!instance && (!config || !config.executor)) {
            throw new Error('No executor provided to BuildFactory');
        }
        if (!instance && (!config || !config.uiUri)) {
            throw new Error('No uiUri provided to BuildFactory');
        }
        if (!instance && (!config || !config.scm)) {
            throw new Error('No scm plugin provided to BuildFactory');
        }
        if (!instance && (!config || !config.bookend)) {
            throw new Error('No bookend plugin provided to BuildFactory');
        }

        instance = BaseFactory.getInstance(BuildFactory, instance, config);

        return instance;
    }
}

module.exports = BuildFactory;<|MERGE_RESOLUTION|>--- conflicted
+++ resolved
@@ -268,7 +268,6 @@
 
                     const build = await super.create(modelConfig);
 
-<<<<<<< HEAD
                     await steps.reduce(async (p, step) =>
                         // eslint-disable-next-line no-return-await
                         await p.then(() => stepFactory.create(Object.assign(
@@ -276,12 +275,6 @@
                             step
                         )))
                         , Promise.resolve());
-=======
-                    await steps.reduce(
-                        (p, step) => p.then(() => stepFactory.create({ buildId: build.id, ...step })),
-                        Promise.resolve()
-                    );
->>>>>>> 8215e04b
 
                     if (start === false) {
                         return build;
