--- conflicted
+++ resolved
@@ -223,14 +223,10 @@
                 },
                 getConfiguration: sinon.stub().resolves(PARSED_YAML),
                 update: sinon.stub().resolves(syncedPipelineMock),
-<<<<<<< HEAD
                 jobs: Promise.resolve([]),
-                branch: Promise.resolve('branch'),
-                syncPRs: sinon.stub().resolves(syncedPipelineMock)
-=======
+                syncPRs: sinon.stub().resolves(syncedPipelineMock),
                 getJobs: sinon.stub().resolves([]),
                 branch: Promise.resolve('branch')
->>>>>>> 0bfb7354
             };
 
             afterSyncedPRPipelineMock = Object.assign({}, syncedPipelineMock);
