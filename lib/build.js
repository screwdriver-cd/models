'use strict';

const BaseModel = require('./base');
const hoek = require('hoek');
const winston = require('winston');
const { EXTERNAL_TRIGGER } = require('screwdriver-data-schema').config.regex;

// Symbols for private members
const executor = Symbol('executor');
const apiUri = Symbol('apiUri');
const tokenGen = Symbol('tokenGen');
const uiUri = Symbol('uiUri');
const ABORT_CODE = 130; // 128 + SIGINT 2 (^C)
const TEMPORAL_JWT_TIMEOUT = 12 * 60; // 12 hours in minutes

/**
 * Get the array of ids for jobs that match the names passed in
 * @method findIdsOfMatchedJobs
 * @param  {Array}   jobs     Array of jobs
 * @param  {Array}   jobNames Array of job names to find the ids
 * @return {Array}            Array of job ids that match the job names
 */
function findIdsOfMatchedJobs(jobs, jobNames) {
    const matchedJobs = jobs.filter(j => jobNames.includes(j.name));

    return matchedJobs.map(j => j.id);
}

/**
 * Get a list of blockedBy jobIds
 * If the blocking job is from an external pipeline, look up the external pipeline to find the jobId
 * @method getBlockedByIds
 * @param  {Pipeline}   pipeline Current Pipeline
 * @param  {Job}        job      Current Job that contains the blockedBy configuration
 * @return {Promise}             Array of blockedby JobIds
 */
function getBlockedByIds(pipeline, job) {
    let blockedByNames = job.permutations[0].blockedBy;
    let blockedByIds = [job.id]; // Always blocked by itself

    if (!blockedByNames || blockedByNames.length === 0) {
        return Promise.resolve(blockedByIds);
    }

    const externalBlockedByNames = blockedByNames.filter(
        name => name.startsWith('~sd@'));

    // Remove ~ prefix for job names
    blockedByNames = blockedByNames.map(name => name.replace('~', ''));

    return pipeline.jobs.then((pipelineJobs) => {
        // Get internal blocked by first
        blockedByIds = blockedByIds.concat(
            findIdsOfMatchedJobs(pipelineJobs, blockedByNames));

        // If there is no external blocked by, just return
        if (externalBlockedByNames.length === 0) {
            return Promise.resolve(blockedByIds);
        }

        // eslint-disable-next-line global-require
        const PipelineFactory = require('./pipelineFactory');
        const pipelineFactory = PipelineFactory.getInstance();

        // Go through the external pipeline Ids and find the matching job id
        return Promise.all(
            externalBlockedByNames.map((fullname) => {
                const [, pid, jobname] = fullname.match(EXTERNAL_TRIGGER);

                return pipelineFactory.get(parseInt(pid, 10)) // convert pid from string to number
                    .then(p => p.jobs)
                    .then(jobs => findIdsOfMatchedJobs(jobs, [jobname]));
            }))
            // Merge the results
            .then(jobIds => blockedByIds.concat(...jobIds));
    });
}

/**
 * Extracts the key value pairs from meta summary and converts
 * them into markdown format
 * @method formatSummary
 * @param {Object}  summary     Meta summary object
 * @return {String}             Formatted summary with good things from markdown
 */
function formatSummary(summary) {
    let formattedSummary = '';

    Object.keys(summary).forEach((key) => {
        if (typeof summary[key] === 'string') {
            formattedSummary += `__${key}__ - ${summary[key]}\n`;
        }
    });

    return formattedSummary;
}

/**
 * Extracts the summary from metadata and builds a comment
 * @method getPrComment
 * @param  {Object}   config
 * @param  {Object}   config.metadata   Build metadata
 * @param  {String}   config.buildId    ID of the build
 * @param  {String}   config.buildUrl   Build url
 * @param  {String}   config.container  Container the build is running in (e.g.: node:8)
 * @return {String}   comment           PR comment
 */
function getPrComment({ metadata, buildId, buildUrl, container }) {
    // Format of the comment
    /**
        ### SD Build [#133652](https://cd.screwdriver.cd/pipelines/1/builds/133652)
        _node:8_
        - - - -
        __coverage__ - Coverage increased by 15%
        __markdown__ - **this** should have been **bold** or *italic*

        ###### ~ Screwdriver automated build summary
      */
    const commentPrefix = `### SD Build [#${buildId}](${buildUrl})\n` +
        `_${container}_\n- - - -`;
    const commentSuffix = '###### ~ Screwdriver automated build summary';
    const summaryText = formatSummary(metadata);

    return summaryText ? [commentPrefix, summaryText, commentSuffix].join('\n') : null;
}

/**
 * Gets status configs to call updateCommitStatus with
 * @param  {Object} metadata Metadata object
 * @return {Array}           Status configs
 */
function getStatusConfig({ metadata }) {
    const statusConfigs = [];

    /* eslint-disable consistent-return */
    Object.keys(metadata).forEach((fieldName) => {
        let checkObject = metadata[fieldName];

        // Break early if status is not formatted correctly
        if (typeof checkObject !== 'object' && typeof checkObject !== 'string') {
            winston.info(`Skipping adding meta status for meta.status.${fieldName}: ` +
                'is not an object or JSON-parseable string.');

            return;
        }

        // Parse JSON string
        if (typeof checkObject === 'string') {
            try {
                checkObject = JSON.parse(checkObject);
            } catch (e) {
                const message = `Skipping adding meta status for meta.status.${fieldName}: ` +
                    'string is not a JSON-parseable string.';

                winston.info(message);

                return;
            }
        }

        const defaultMessages = {
            success: `${fieldName} check succeeded`,
            failure: `${fieldName} check failed`
        };
        const status = hoek.reach(checkObject, 'status', { default: 'success' });
        const message = hoek.reach(checkObject, 'message', {
            default: defaultMessages[status] || defaultMessages.failure
        });
        const url = hoek.reach(checkObject, 'url') ?
            encodeURI(hoek.reach(checkObject, 'url')) : null;
        const config = {
            context: fieldName,
            buildStatus: status,
            description: message
        };

        if (url) {
            config.url = url;
        }

        statusConfigs.push(config);
    });
    /* eslint-enable consistent-return */

    return statusConfigs;
}

class BuildModel extends BaseModel {
    /**
     * Construct a BuildModel object
     * @method constructor
     * @param  {Object}    config
     * @param  {Object}    config.datastore         Object that will perform operations on the datastore
     * @param  {Object}    config.executor          Object that will perform executor operations
     * @param  {String}    config.jobId             The ID of the associated job to start
     * @param  {String}    config.apiUri            URI back to the API
     * @param  {String}    config.uiUri             URI back to the UI
     * @param  {String}    config.tokenGen          Generator for building tokens
     * @param  {String}    [config.sha]             The sha of the build
     * @param  {String}    [config.container]       The kind of container to use
     */
    constructor(config) {
        super('build', config);
        this[executor] = config.executor;
        this[apiUri] = config.apiUri;
        this[tokenGen] = config.tokenGen;
        this[uiUri] = config.uiUri;
    }

    /**
     * Update status to SCM
     * @method updateSCM
     * @param  {Pipeline}   pipeline     The build's pipeline
     * @return {Promise}
     */
    updateCommitStatus(pipeline) {
        return Promise.all([
            this.job,
            pipeline.token
        ]).then(([job, token]) => {
            const buildUrl = `${this[uiUri]}/pipelines/${pipeline.id}/builds/${this.id}`;
            const config = {
                token,
                scmUri: pipeline.scmUri,
                scmContext: pipeline.scmContext,
                sha: this.sha,
                buildStatus: this.status,
                jobName: job.name,
                url: buildUrl,
                pipelineId: pipeline.id
            };

            const updateTasks = [this.scm.updateCommitStatus(config)];

            // Write meta summary to PR comment if meta.meta.summary object exists
            if (hoek.reach(this.meta, 'meta.summary') && this.isDone() && job.isPR()) {
                const comment = getPrComment({
                    metadata: hoek.reach(this.meta, 'meta.summary'),
                    buildId: this.id,
                    buildUrl: config.url,
                    container: this.container
                });
                const prNum = parseInt(config.jobName.match(/^PR-([0-9]+):[\w-]+$/)[1], 10);
                const prConfig = {
                    comment,
                    prNum,
                    scmContext: config.scmContext,
                    scmUri: config.scmUri,
                    token
                };

                if (comment) {
                    updateTasks.push(this.scm.addPrComment(prConfig));
                }
            }

            // Update git commit status if meta.meta.status object exists
            if (hoek.reach(this.meta, 'meta.status') && this.isDone() && job.isPR()) {
                const statusConfigs = getStatusConfig({
                    metadata: hoek.reach(this.meta, 'meta.status')
                });

                if (statusConfigs && statusConfigs.length > 0) {
                    statusConfigs.forEach((c) => {
                        const customStatusConfig = hoek.applyToDefaults(config, c);

                        updateTasks.push(this.scm.updateCommitStatus(customStatusConfig));
                    });
                }
            }

            return Promise.all(updateTasks);
        })
            .catch((err) => {
                winston.error(`Failed to update commit status: ${err}`);

                return Promise.resolve();
            });
    }

    /**
    * Get models for all steps
    * @method getSteps
    * @return {Promise}
    */
    getSteps() {
        const listConfig = {
            params: {
                buildId: this.id
            }
        };

        // Lazy load factory dependency to prevent circular dependency issues
        // https://nodejs.org/api/modules.html#modules_cycles
        /* eslint-disable global-require */
        const StepFactory = require('./stepFactory');
        /* eslint-enable global-require */

        const factory = StepFactory.getInstance();

        return factory.list(listConfig);
    }

    /**
     * Lazy load a job model
     * @property pipeline
     * @return {Promise}    Resolves to the job associated with this build
     */
    get job() {
        // Lazy load factory dependency to prevent circular dependency issues
        // https://nodejs.org/api/modules.html#modules_cycles
        /* eslint-disable global-require */
        const JobFactory = require('./jobFactory');
        /* eslint-enable global-require */

        delete this.job;
        const factory = JobFactory.getInstance();
        const job = factory.get(this.jobId);

        // ES6 has weird getters and setters in classes,
        // so we redefine the pipeline property here to resolve to the
        // resulting promise and not try to recreate the factory, etc.
        Object.defineProperty(this, 'job', {
            enumerable: true,
            value: job
        });

        return job;
    }

    /**
     * Lazy load a pipeline model for the build
     * @property pipeline
     * @return {Promise}
     */
    get pipeline() {
        delete this.pipeline;

        const pipeline = this.job.then((job) => {
            if (!job) {
                throw new Error('Job does not exist');
            }

            return job.pipeline.then((p) => {
                if (!p) {
                    throw new Error('Pipeline does not exist');
                }

                return p;
            });
        });

        // ES6 has weird getters and setters in classes,
        // so we redefine the pipeline property here to resolve to the
        // resulting promise and not try to recreate the factory, etc.
        Object.defineProperty(this, 'pipeline', {
            enumerable: true,
            value: pipeline
        });

        return pipeline;
    }

    /**
     * Lazy load the secrets model for the build
     * @property secrets
     * @return {Promise}
     */
    get secrets() {
        delete this.secrets;

        const secrets = this.job.then((job) => {
            if (!job) {
                throw new Error('Job does not exist');
            }

            return job.secrets;
        });

        // ES6 has weird getters and setters in classes,
        // so we redefine the secrets property here to resolve to the
        // resulting promise and not try to recreate the factory, etc.
        Object.defineProperty(this, 'secrets', {
            enumerable: true,
            value: secrets
        });

        return secrets;
    }

    /**
     * Start this build and update commit status as pending
     * @method start
     * @return {Promise}
     */
    start() {
        // Make sure that a pipeline and job is associated with the build
        return this.job.then(job =>
            job.pipeline.then(pipeline => getBlockedByIds(pipeline, job)
                .then((blockedBy) => {
                    const tokenGenConfig = {
                        isPR: job.isPR(),
                        jobId: job.id,
                        eventId: this.eventId,
                        pipelineId: pipeline.id,
                        configPipelineId: pipeline.configPipelineId
                    };

                    if (job.prParentJobId) {
                        tokenGenConfig.prParentJobId = job.prParentJobId;
                    }
                    const config = {
                        build: this,
                        jobId: job.id,
                        jobName: job.name,
                        annotations: hoek.reach(job.permutations[0],
                            'annotations', { default: {} }),
                        blockedBy,
                        pipeline: {
                            id: pipeline.id,
                            scmContext: pipeline.scmContext
                        },
                        freezeWindows: hoek.reach(job.permutations[0],
                            'freezeWindows', { default: [] }),
                        apiUri: this[apiUri],
                        buildId: this.id,
                        eventId: this.eventId,
                        container: this.container,
                        tokenGen: this[tokenGen],
                        token: this[tokenGen](this.id, tokenGenConfig,
                            pipeline.scmContext, TEMPORAL_JWT_TIMEOUT) };

                    if (this.buildClusterName) {
                        config.buildClusterName = this.buildClusterName;
                    }

                    return this[executor].start(config);
                })
                .then(() => this.updateCommitStatus(pipeline))) // update github
                .then(() => this)
        );
    }

    /**
     * Update a build and update github status
     * @method update
     * @return {Promise}
     */
    update() {
        let prom = Promise.resolve();

        // Abort running steps. If no steps ever ran, abort the first step
        const abortSteps = () => {
            const now = (new Date()).toISOString();

            return this.getSteps().then((steps) => {
                if (steps.length !== 0) {
                    return Promise.all(steps.map((step) => {
                        if (step.startTime && !step.endTime) {
                            step.endTime = now;
                            step.code = ABORT_CODE;
                        }

                        return step.update();
                    }));
                }

                this.steps = this.steps.map((step) => {
                    if (step.startTime && !step.endTime) {
                        step.endTime = now;
                        step.code = ABORT_CODE;
                    }

                    return step;
                });

                return this.steps;
            });
        };

        // stop the build if we're done
        if (this.isDone()) {
            prom = abortSteps()
                .then(() => this.stop());
        }

        // check if the status is changing
        if (this.isDirty('status')) {
            // update scm with status
            prom = prom
                .then(() => this.pipeline)
                .then(pipeline => this.updateCommitStatus(pipeline));
        }

        return prom
            .then(() => super.update())
            .then(() => this);
    }

    /**
     * Stop a build
     * @method stop
     * @return {Promise}
     */
    stop() {
        return this.job
            .then(job => job.pipeline
                .then(pipeline => getBlockedByIds(pipeline, job))
                .then((blockedBy) => {
                    const config = {
                        annotations: job.permutations[0].annotations,
                        freezeWindows: job.permutations[0].freezeWindows,
                        blockedBy,
                        buildId: this.id,
                        jobId: job.id
                    };

                    if (this.buildClusterName) {
                        config.buildClusterName = this.buildClusterName;
                    }

                    return this[executor].stop(config);
                }))
            .then(() => this);
    }

    /**
     * Check if a build is done
     * @method isDone
     * @return boolean
     */
    isDone() {
        return ['ABORTED', 'FAILURE', 'SUCCESS'].includes(this.status) ||
        (this.status === 'UNSTABLE' && !!this.endTime);
    }

    /**
     * getMetrics for this build
     * @method getMetrics
     * @param  {Object}   [config]              Configuration object
     * @param  {String}   [config.startTime]    Look at steps created after this startTime
     * @param  {String}   [config.endTime]      Look at steps created before this endTime
     * @param  {String}   [config.stepName]     Name of step
     * @return {Promise}  Resolves to array of metrics for steps belong to this build
     */
<<<<<<< HEAD
    getMetrics(config = { stepName: null }) {
=======
    getStepMetrics(config = { stepName: null }) {
        // add build createTime to step metrics
        const createTime = this.createTime;
        // filter out old steps without id and buildId info
>>>>>>> e01b8b2a
        let steps = this.steps;

        // If stepName, get only that step
        if (config.stepName) {
            steps = steps.filter(s => s.name === config.stepName);
        }

        // Generate metrics
        const metrics = steps.map((s) => {
            // For older steps, add buildId info to it
            if (!s.buildId) {
                s.buildId = this.id;
            }
            const { id, buildId, name, code, startTime, endTime } = s;
            const duration = Math.round((new Date(endTime) - new Date(startTime)) / 1000);

            return { id, buildId, name, code, duration, createTime };
        });

        return metrics;
    }
}

module.exports = BuildModel;<|MERGE_RESOLUTION|>--- conflicted
+++ resolved
@@ -543,14 +543,10 @@
      * @param  {String}   [config.stepName]     Name of step
      * @return {Promise}  Resolves to array of metrics for steps belong to this build
      */
-<<<<<<< HEAD
     getMetrics(config = { stepName: null }) {
-=======
-    getStepMetrics(config = { stepName: null }) {
         // add build createTime to step metrics
         const createTime = this.createTime;
         // filter out old steps without id and buildId info
->>>>>>> e01b8b2a
         let steps = this.steps;
 
         // If stepName, get only that step
