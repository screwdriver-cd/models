'use strict';

const hoek = require('@hapi/hoek');
const schema = require('screwdriver-data-schema');
const BaseFactory = require('./baseFactory');
const TemplateTag = require('./templateTag');
const { parseTemplateConfigName } = require('./helper');
const TEMPLATE_NAME_REGEX = schema.config.regex.FULL_TEMPLATE_NAME;
const TEMPLATE_NAME_REGEX_WITH_NAMESPACE = schema.config.regex.FULL_TEMPLATE_NAME_WITH_NAMESPACE;

let instance;

class TemplateTagFactory extends BaseFactory {
    /**
     * Construct a TemplateTagFactory object
     * @method constructor
     * @param  {Object}     config
     * @param  {Datastore}  config.datastore     Object that will perform operations on the datastore
     */
    constructor(config) {
        super('templateTag', config);
    }

    /**
     * Instantiate a TemplateTag class
     * @method createClass
     * @param  {Object}     config               Template tag data
     * @param  {Datastore}  config.datastore     Object that will perform operations on the datastore
     * @param  {String}     config.name          The template name
     * @param  {String}     [config.namespace]   The template namespace
     * @param  {String}     config.tag           The template tag (e.g.: 'stable' or 'latest')
     * @param  {String}     config.version       Version of the template
     * @return {TemplateTag}
     */
    createClass(config) {
        return new TemplateTag(config);
    }

    /**
     * Parses a full template name and returns template object consisting of
     * template name and namespace
     * @method _getNameAndNamespace
     * @param  {String} fullTemplateName Full template name (e.g.: chefdk/knife@1.2.3 or chefdk/knife@stable)
     * @return {Promise}                 Object with template metadata
     */
    _getNameAndNamespace(fullTemplateName) {
        // Use regex to filter out possible version
        // Note: not sure if we should expect no version or handle case where version is passed in
        const [, nameWithNamespace] = TEMPLATE_NAME_REGEX.exec(fullTemplateName);
        const parsedTemplate = {
            name: nameWithNamespace
        };

        // If fullTemplateName has no '/', don't need to bother to grep for namespace
        if (fullTemplateName.indexOf('/') <= -1) {
            // Check if template with default namespace and name exist, default to using that template
            return super
                .list({
                    params: {
                        namespace: 'default',
                        name: parsedTemplate.name,
                        templateType: this.getTemplateType()
                    }
                })
                .then(namespaceExists => {
                    if (namespaceExists.length > 0) {
                        parsedTemplate.namespace = 'default';
                    }

                    return parsedTemplate;
                });
        }

        const [, namespace, name] = TEMPLATE_NAME_REGEX_WITH_NAMESPACE.exec(fullTemplateName);

        // Check if template with namespace and name exist, default to using that template
        return super
            .list({
                params: {
                    namespace,
                    name,
                    templateType: this.getTemplateType()
                }
            })
            .then(namespaceExists => {
                if (namespaceExists.length > 0) {
                    parsedTemplate.namespace = namespace;
                    parsedTemplate.name = name;
                }

                return parsedTemplate;
            });
    }

    getTemplateType() {
        return this._getTemplateType();
    }

    _getTemplateType() {
        // Note: To keep it backward compatible, returning 'JOB'.
        // TODO: After PR screwdriver-cd/models#585 is merged https://github.com/screwdriver-cd/models/pull/585 and the code refactored to use jobTemplateTagFactory, this needs to be updated
        return 'JOB';
    }

    /**
     * Get an instance of the TemplateTagFactory
     * @method getInstance
     * @param  {Object}     config
     * @param  {Datastore}  config.datastore
     * @return {TemplateTagFactory}
     */
    static getInstance(config) {
        instance = BaseFactory.getInstance(TemplateTagFactory, instance, config);

        return instance;
    }

    /**
     * Create a new template tag for a given version
     * @method create
     * @param  {Object}     config
     * @param  {String}     config.name          The template name
     * @param  {String}     [config.namespace]   The template namespace
     * @param  {String}     config.tag           The template tag
     * @param  {String}     config.version       The template version
     * @return {Promise}
     */
    create(config) {
        const nameObj = parseTemplateConfigName(config);
        const result = hoek.applyToDefaults(config, nameObj);

        result.createTime = new Date().toISOString();

        return super.create(result);
    }

    /**
     * List template tags with pagination and filter options
     * @method list
     * @param  {Object}   config                  Config object
     * @param  {Object}   config.params           Parameters to filter on
     * @param  {Object}   config.paginate         Pagination parameters
     * @param  {Number}   config.paginate.count   Number of items per page
     * @param  {Number}   config.paginate.page    Specific page of the set to return
     * @return {Promise}
     */
    list(config) {
<<<<<<< HEAD
        console.log(config);
        if (config.params && config.params.name && !config.params.namespace) {
=======
        if (!config.params) {
            config.params = {};
        }
        config.params.templateType = this.getTemplateType();

        if (config.params.name && !config.params.namespace) {
>>>>>>> f9832cf0
            // eslint-disable-next-line no-underscore-dangle
            return this._getNameAndNamespace(config.params.name).then(parsedTemplateName => {
                const { namespace, name } = parsedTemplateName;

                if (namespace) {
                    config.params.namespace = namespace;
                    config.params.name = name;
                }

                return super.list(config);
            });
        }

        return super.list(config);
    }

    /**
     * Get a template tag
     * @method get
     * @param  {Mixed}    config
     * @param  {String}   [config.name]      Template name (may or may not contain namespace)
     * @param  {String}   [config.namespace] Template namespace
     * @param  {String}   [config.tag]       Template tag
     * @return {Promise}
     */
    get(config) {
        config.templateType = this.getTemplateType();

        if (config.name && !config.namespace) {
            // eslint-disable-next-line no-underscore-dangle
            return this._getNameAndNamespace(config.name).then(parsedTemplateName => {
                const { namespace, name } = parsedTemplateName;

                config.namespace = namespace || null;
                config.name = name;

                return super.get(config);
            });
        }

        return super.get(config);
    }
}

module.exports = TemplateTagFactory;<|MERGE_RESOLUTION|>--- conflicted
+++ resolved
@@ -145,17 +145,12 @@
      * @return {Promise}
      */
     list(config) {
-<<<<<<< HEAD
-        console.log(config);
-        if (config.params && config.params.name && !config.params.namespace) {
-=======
         if (!config.params) {
             config.params = {};
         }
         config.params.templateType = this.getTemplateType();
 
         if (config.params.name && !config.params.namespace) {
->>>>>>> f9832cf0
             // eslint-disable-next-line no-underscore-dangle
             return this._getNameAndNamespace(config.params.name).then(parsedTemplateName => {
                 const { namespace, name } = parsedTemplateName;
