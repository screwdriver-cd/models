'use strict';

const { TRIGGER, EXTERNAL_TRIGGER, COMMIT_TRIGGER, PR_TRIGGER, RELEASE_TRIGGER, TAG_TRIGGER } =
    require('screwdriver-data-schema').config.regex;
const workflowParser = require('screwdriver-workflow-parser');
const logger = require('screwdriver-logger');
const hoek = require('@hapi/hoek');
const BaseFactory = require('./baseFactory');
const Event = require('./event');
let instance;

/**
 * Get triggered jobs to start that are enabled
 * @method getJobsFromTrigger
 * @param  {Object}   config
 * @param  {String}   config.branch                         triggered branch name
 * @param  {Array}    config.jobs                           Array of job objects
 * @param  {Object}   config.pipelineConfig
 * @param  {Object}   config.pipelineConfig.workflowGraph   Object with nodes and edges that represent the order of jobs
 * @param  {String}   config.startFrom                      Startfrom (e.g. ~commit, ~pr, ~sd@123:main, etc)
 * @param  {String}   config.releaseName                    SCM webhook releaseName
 * @param  {String}   config.ref                            SCM webhook ref
 * @return {Array}                                          Array of commit jobs to start
 */
function getJobsFromTrigger(config) {
    const { jobs, pipelineConfig, startFrom, branch, releaseName, ref } = config;
    const shouldGetJobs = [
        EXTERNAL_TRIGGER.test(startFrom),
        COMMIT_TRIGGER.test(startFrom),
        RELEASE_TRIGGER.test(startFrom),
        TAG_TRIGGER.test(startFrom),
        startFrom === '~subscribe'
    ];

    if (!shouldGetJobs.some(t => t === true)) {
        return [];
    }

    let nextJobs = workflowParser.getNextJobs(pipelineConfig.workflowGraph, {
        trigger: startFrom
    });

    if (startFrom === '~commit') {
        nextJobs = nextJobs.concat(
            workflowParser.getNextJobs(pipelineConfig.workflowGraph, {
                trigger: `~commit:${branch}`
            })
        );
    }

    if (startFrom.match(RELEASE_TRIGGER)) {
        nextJobs = nextJobs.concat(
            workflowParser.getNextJobs(pipelineConfig.workflowGraph, {
                trigger: `~release:${releaseName}`
            })
        );
    }

    if (startFrom.match(TAG_TRIGGER)) {
        nextJobs = nextJobs.concat(
            workflowParser.getNextJobs(pipelineConfig.workflowGraph, {
                trigger: `~tag:${ref}`
            })
        );
    }

    if (startFrom === '~subscribe') {
        nextJobs = nextJobs.concat(
            workflowParser.getNextJobs(pipelineConfig.workflowGraph, {
                trigger: '~subscribe'
            })
        );
    }

    return jobs.filter(j => nextJobs.includes(j.name) && j.state === 'ENABLED' && !j.archived);
}

/**
 * Get jobs from job name to start that are enabled
 * @method getJobsFromJobName
 * @param  {Object}   config
 * @param  {Array}    config.jobs      Array of job objects
 * @param  {String}   config.startFrom Startfrom (e.g. ~commit, ~pr, etc)
 * @return {Array}                     Array of jobs to start
 */
function getJobsFromJobName(config) {
    const { jobs, startFrom } = config;
    const isCommitTrigger = COMMIT_TRIGGER.test(startFrom);
    const isPRTrigger = PR_TRIGGER.test(startFrom);

    if (isCommitTrigger || isPRTrigger) {
        return [];
    }

    return jobs.filter(j => {
        if (j.name !== startFrom || j.archived) {
            return false;
        }

        if (j.isPR()) {
            // Make sure original job is also not disabled/archived
            // If the original job does not exist, it will be enabled
            const originalJobName = j.parsePRJobName('job');
            const originalJob = jobs.find(o => o.name === originalJobName);
            const originalJobEnabled = originalJob ? originalJob.state === 'ENABLED' : true;
            const originalJobNotArchived = originalJob ? !originalJob.archived : true;

            return originalJobEnabled && originalJobNotArchived;
        }

        return j.state === 'ENABLED';
    });
}

/**
 * Get PR jobs to start that are enabled
 * @method getJobsFromPR
 * @param  {Object}    config
 * @param  {Array}     config.jobs                           Array of job objects
 * @param  {Number}    config.prNum                          PR number
 * @param  {Object}    config.pipelineConfig
 * @param  {Object}    config.pipelineConfig.workflowGraph   Object with nodes and edges that represent the order of jobs
 * @param  {String}    config.startFrom                      Startfrom (e.g. ~commit, ~pr, etc)
 * @param  {Boolean}   config.chainPR                        Flag of triggering subsequent job after pull request job
 * @param  {String}    config.branch                         triggered branch name
 * @resolves {Array}                                         Array of PR jobs to start
 */
function getJobsFromPR(config) {
    const { jobs, prNum, pipelineConfig, startFrom, chainPR, branch } = config;
    const isPRTrigger = PR_TRIGGER.test(startFrom);

    if (!isPRTrigger) {
        return [];
    }

    let nextJobs = workflowParser.getNextJobs(pipelineConfig.workflowGraph, {
        trigger: startFrom,
        prNum,
        chainPR
    });

    if (startFrom === '~pr') {
        nextJobs = nextJobs.concat(
            workflowParser.getNextJobs(pipelineConfig.workflowGraph, {
                trigger: `~pr:${branch}`,
                prNum,
                chainPR
            })
        );
    }

    const jobsToStart = jobs.filter(j => nextJobs.includes(j.name));

    return jobsToStart.filter(j => {
        // Handle PR jobs with PR-#: prefix
        // Make sure original job is also not disabled
        const originalJobName = j.parsePRJobName('job');
        const originalJob = jobs.find(o => o.name === originalJobName);
        const originalJobEnabled = originalJob ? originalJob.state === 'ENABLED' : true;
        const originalJobNotArchived = originalJob ? !originalJob.archived : true;

        return !j.archived && originalJobEnabled && originalJobNotArchived;
    });
}

/**
 * Starts the build if the changed file is part of the sourcePaths, or if there is no sourcePaths
 * @method startBuild
 * @param  {Object}   config                    configuration object
 * @param  {Object}   config.buildConfig        Build Config to create the build with
 * @param  {String}   config.startFrom          Startfrom (e.g. ~commit, ~pr, etc)
 * @param  {Array}    config.changedFiles       List of files that were changed
 * @param  {Array}    config.sourcePaths        List of soure paths
 * @param  {Boolean}  [config.webhooks]         If the create came from a webhook (pr or push) or not
 * @param  {Boolean}  [config.isPR]             Is it PR?
 * @param  {Object}   [config.decoratedCommit]  Decorated commit object
 * @param  {String}   [config.rootDir]          Root directory
 * @return {Promise}
 */
function startBuild(config) {
    /* eslint-disable global-require */
    const BuildFactory = require('./buildFactory');
    const buildFactory = BuildFactory.getInstance();
    /* eslint-enable global-require */
    const {
        buildConfig,
        changedFiles,
        startFrom,
        sourcePaths,
        webhooks,
        isPR,
        decoratedCommit,
        subscribedConfigSha,
        subscribedSourceUrl,
        rootDir
    } = config;
    const isReleaseTrigger = RELEASE_TRIGGER.test(startFrom);
    const isTagTrigger = TAG_TRIGGER.test(startFrom);
    let hasChangeInSourcePaths = true;

    buildConfig.environment = {};
    buildConfig.subscribedConfigSha = subscribedConfigSha;

    // Only check if sourcePaths or rootDir is set
    // and is not a releaseTrigger and is not a tagTrigger
    // and webhooks or is a PR
    if ((webhooks || isPR) && !(isReleaseTrigger || isTagTrigger) && (sourcePaths || rootDir)) {
        if (!changedFiles) {
            throw new Error('Your SCM does not support Source Paths');
        }

        const paths = sourcePaths || [];

        // Add rootDir as a sourcePath if no sourcePaths
        if (rootDir && paths.length === 0) {
            paths.push(`${rootDir}/`);
        }

        hasChangeInSourcePaths = changedFiles.some(file => {
            const isFileMatch = paths.some(source => {
                // source path is exclude expression
                if (source.startsWith('!')) {
                    return false;
                }

                let isMatch = false;

                // source path is a file
                if (source.slice(-1) !== '/') {
                    isMatch = file === source;
                    // source path is a directory
                } else {
                    isMatch = file.startsWith(source);
                }

                // Set env var
                if (isMatch) {
                    buildConfig.environment.SD_SOURCE_PATH = source;
                }

                return isMatch;
            });
            const isFileExclude = paths.some(source => {
                // source path is not exclude expression
                if (!source.startsWith('!')) {
                    return false;
                }

                let isMatchExclude = false;

                // source path is a file
                if (source.slice(-1) !== '/') {
                    isMatchExclude = '!'.concat(file) === source;
                    // source path is a directory
                } else {
                    isMatchExclude = '!'.concat(file).startsWith(source);
                }

                return isMatchExclude;
            });

            // sourcePath is only exclude
            const onlyExclude = paths.every(source => source.startsWith('!') === true);

            if (onlyExclude && !isFileExclude) {
                return true;
            }

            return isFileMatch && !isFileExclude;
        });
    }

    buildConfig.meta = {
        commit: {
            ...decoratedCommit,
            changedFiles: changedFiles ? changedFiles.join(',') : ''
        },
        ...buildConfig.meta,
        subscribedConfigSha,
        subscribedSourceUrl: subscribedConfigSha ? subscribedSourceUrl : undefined
    };

    return hasChangeInSourcePaths ? buildFactory.create(buildConfig) : null;
}

/**
 * Create builds associated with this event
 * For example, if startFrom ~commit, then create builds with jobs that have requires: ~commit
 * @method createBuilds
 * @param  {Object}   config
 * @param  {Object}   config.eventConfig
 * @param  {String}   config.eventConfig.sha                 SHA this project was built on
 * @param  {String}   config.eventConfig.username            Username of the user that creates this event
 * @param  {String}   config.eventConfig.scmContext          The scm context to which user belongs
 * @param  {String}   [config.eventConfig.prRef]             Ref if it's a PR event
 * @param  {Number}   [config.eventConfig.prNum]             PR number if it's a PR event
 * @param  {String}   [config.eventConfig.startFrom]         Where the event starts from (jobname or ~commit, ~pr, etc)
 *                                                           (Optional for backwards compatibility)
 * @param  {String}   [config.eventConfig.causeMessage]      Message that describes why the event was created
 * @param  {String}   [config.parentBuildId]                 Id of the build that starts this event
 * @param  {Number}   config.eventId                         Event id
 * @param  {Pipeline} config.pipeline                        Pipeline to create builds
 * @param  {Object}   config.pipelineConfig
 * @param  {String}   config.pipelineConfig.causeMessage     Message that describes why the event was created
 * @param  {Object}   [config.pipelineConfig.workflowGraph]  Object with nodes and edges that represent the order of jobs
 * @param  {Array}    [config.changedFiles]                  Array of files that were changed
 * @param  {Boolean}  [config.webhooks]                      If the create came from a webhook (pr or push) or not
 * @param  {String}   [config.releaseName]                   SCM webhook releaseName
 * @param  {String}   [config.ref]                           SCM webhook ref
 * @param  {Boolean}  [config.isPR]                          Is it PR?
 * @param  {Object}   [config.decoratedCommit]               Decorated commit object
 * @param  {Object}   [config.pipeline]                      Default pipeline config from databse
 * @param  {Object}   [config.pipelineConfig]                Current Pipeline config
 */
function createBuilds(config) {
    const {
        decoratedCommit,
        subscribedConfigSha,
        subscribedSourceUrl,
        eventConfig,
        eventId,
        pipeline,
        pipelineConfig,
        changedFiles,
        webhooks,
        isPR,
        releaseName,
        ref
    } = config;
    const { startFrom } = eventConfig;
    let rootDir = '';

    if (!startFrom) {
        return null;
    }

    return Promise.all([pipeline.branch, pipeline.getJobs(), pipeline.rootDir])
        .then(([branch, jobs, root]) => {
            rootDir = root;
            // When startFrom is ~commit, ~release, ~tag, ~sd@
            const jobsFromTrigger = getJobsFromTrigger({
                jobs,
                pipelineConfig,
                startFrom,
                branch,
                releaseName,
                ref
            });
            // When startFrom is a job name
            const jobsFromJobName = getJobsFromJobName({
                jobs,
                startFrom
            });
            // When startFrom is ~pr
            const jobsFromPR = getJobsFromPR({
                jobs,
                prNum: eventConfig.prNum,
                pipelineConfig,
                startFrom,
                chainPR: pipeline.chainPR,
                branch
            });

            return Promise.all([jobsFromTrigger, jobsFromJobName, jobsFromPR]).then(result =>
                result.reduce((a, b) => a.concat(b))
            );
        })
        .then(jobsToStart => {
            // No jobs to start (eg: when jobs are disabled or startFrom is not valid)
            if (jobsToStart.length === 0) {
                logger.warn(`No jobs to start in event ${eventId}.`);

                return null;
            }

            // Start builds
            return Promise.all(
                jobsToStart.map(j => {
                    const buildConfig = {
                        jobId: j.id,
                        eventId,
                        causeMessage: pipelineConfig.causeMessage,
                        ...eventConfig
                    };

                    buildConfig.configPipelineSha = pipelineConfig.configPipelineSha;

                    return startBuild({
                        decoratedCommit,
                        subscribedConfigSha,
                        subscribedSourceUrl,
                        buildConfig,
                        startFrom,
                        changedFiles,
                        sourcePaths: j.permutations[0].sourcePaths, // TODO: support matrix job
                        webhooks,
                        isPR,
                        rootDir
                    });
                })
            ).then(buildsCreated => {
                const builds = buildsCreated.filter(b => b !== null);

                if (builds.length === 0) {
                    logger.info(`No jobs ever started in event ${eventId}.`);

                    return null;
                }

                return builds;
            });
        });
}

/**
<<<<<<< HEAD
 * Create stage model with stage metadata
 * Create instance of a stage with stageId, eventId, workflowGraph, and status
 * @method createStageBuilds
 * @param  {Object}     config              config
 * @param  {Number}     config.eventId      Event ID
 * @param  {Object}     config.pipeline     Pipeline
 * @return {Promise}
 */
async function createStageBuilds({ pipeline, eventId }) {
    /* eslint-disable global-require */
    const StageFactory = require('./stageFactory');
    const StageBuildFactory = require('./stageBuildFactory');
    const stageFactory = StageFactory.getInstance();
    const stageBuildFactory = StageBuildFactory.getInstance();
    /* eslint-enable global-require */

    const stages = await stageFactory.list({ pipelineId: pipeline.id, archived: false });

    stages.forEach(async s => {
        const stageBuildCreateConfig = {
            eventId,
            workflowGraph: s.workflowGraph,
            stageId: s.id,
            status: 'CREATED'
        };

        const stageBuild = await stageBuildFactory.create(stageBuildCreateConfig);

        return stageBuild;
    });
}

/**
=======
>>>>>>> 1f257386
 * Get the latest workflowGraph
 * @method getLatestWorkflowGraph
 * @param  {Object}         config
 * @param  {Pipeline}       config.pipeline            Pipeline
 * @param  {Object}         config.eventConfig
 * @param  {Boolean}        config.subscribedEvent     Flag specifying whether this is a subscribed event
 * @param  {String}         [config.eventConfig.prRef] PR ref
 * @resolves {Object}                                  Resolves with workflowGraph
 */
function getLatestWorkflowGraph(config) {
    const { pipeline, eventConfig } = config;

    // Experimental feature turned off
    if (config.subscribedEvent) {
        eventConfig.prRef = false;
    }

    if (eventConfig.prRef) {
        return pipeline
            .getConfiguration({
                ref: eventConfig.prRef,
                isPR: true
            })
            .then(c => c.workflowGraph);
    }

    // For everything else
    return Promise.resolve(pipeline.workflowGraph);
}

/**
 * Update the workflowGraph
 * @method updateWorkflowGraph
 * @param  {Object}         config
 * @param  {Pipeline}       config.pipeline            Pipeline
 * @param  {Number}         config.pipeline.id         Pipeline id
 * @param  {Object}         config.eventConfig
 * @param  {Number}         [config.eventConfig.prRef] Ref if it's a PR event
 * @param  {Number}         [config.eventConfig.prNum] PR number if it's a PR event
 * @param  {Object}         config.workflowGraph       WorkflowGraph
 * @resolves {Object}                                  Resolves with workflowGraph
 */
function updateWorkflowGraph(config) {
    const { pipeline, eventConfig, workflowGraph } = config;
    const startNode = eventConfig.startFrom;

    // If the start node is missing in the workflowGraph, add it as a detached node
    if (TRIGGER.test(startNode) && !workflowGraph.nodes.find(n => n.name === startNode)) {
        workflowGraph.nodes.push({ name: startNode });
    }

    if (eventConfig.prRef && pipeline.chainPR) {
        // eslint-disable-next-line global-require
        const JobFactory = require('./jobFactory');
        const jobFactory = JobFactory.getInstance();

        return jobFactory
            .list({
                params: { pipelineId: pipeline.id, archived: false },
                search: { field: 'name', keyword: `PR-${eventConfig.prNum}:%` }
            })
            .then(chainedPRJobs => {
                const { nodes } = workflowGraph;

                chainedPRJobs.forEach(job => {
                    // Add jobId to workflowGraph.nodes
                    nodes.forEach(node => {
                        if (`PR-${eventConfig.prNum}:${node.name}` === job.name) {
                            node.id = job.id;
                        }
                    });
                });

                return workflowGraph;
            });
    }

    return Promise.resolve(workflowGraph);
}

/**
 * Determines the parameters for the build by compiling the list of parameters with default values from the
 * `defaultParameters` and override the values if specified in `eventParameters`. Parameters from `eventParameters` are
 * dropped if matching definition is not found in `defaultParameters`.
 * @param {Object} defaultParameters Default Pipeline or Job parameter definitions
 * @param {Object} eventParameters   Customized build parameters
 * @resolves {Object}
 */
function validateAndMergeParameters(defaultParameters, eventParameters) {
    const allowedParameters = Object.create(null);

    if (defaultParameters) {
        Object.entries(defaultParameters).forEach(([name, val]) => {
            let defaultParameterValue = val;

            if (typeof val === 'object') {
                if (Array.isArray(val)) {
                    defaultParameterValue = val[0];
                } else {
                    defaultParameterValue = val.value;
                    if (Array.isArray(val.value)) {
                        defaultParameterValue = val.value[0];
                    }
                }
            }

            allowedParameters[name] = { value: defaultParameterValue };
            if (eventParameters) {
                let actualParameterValue = eventParameters[name];

                if (typeof actualParameterValue === 'object') {
                    actualParameterValue = actualParameterValue.value;
                }

                if (actualParameterValue !== undefined) {
                    allowedParameters[name] = { value: actualParameterValue };
                }
            }
        });
    }

    return allowedParameters;
}

/**
 * Standardize job parameters
 * @param  {Object}         config
 * @param  {Pipeline}       config.pipeline                      Pipeline
 * @param  {Object}         [config.pipeline.parameters]         Default build parameters
 * @param  {Object}         config.eventConfig
 * @param  {Object}         [config.eventConfig.meta.parameters] Customized build parameters
 * @resolves {Object}
 */
async function getJobParameters(config) {
    const { pipeline, eventConfig } = config;
    const allowedParameters = Object.create(null);

    const jobs = await pipeline.getJobs();

    jobs.forEach(job => {
        // Ignore PR jobs (Ex: PR-2:component) as the parameters would be included from the parent jobs (Ex: component)
        if (job.prParentJobId === null || job.prParentJobId === undefined) {
            const jobParameters = job.permutations[0].parameters; // TODO: Revisit while supporting matrix job

            if (jobParameters) {
                allowedParameters[job.name] = validateAndMergeParameters(
                    jobParameters,
                    hoek.reach(eventConfig, `meta.parameters.${job.name}`)
                );
            }
        }
    });

    return allowedParameters;
}

/**
 * Standardize event parameters
 * @method updateEventParameters
 * @param  {Object}         config
 * @param  {Pipeline}       config.pipeline                      Pipeline
 * @param  {Object}         [config.pipeline.parameters]         Default build parameters
 * @param  {Object}         config.eventConfig
 * @param  {Object}         [config.eventConfig.meta.parameters] Customized build parameters
 * @resolves {Object}                                            Resolves with standardized parameters
 */
async function updateEventParameters(config) {
    const { pipeline, eventConfig } = config;

    const jobParameters = await getJobParameters(config);
    const pipelineParameters = validateAndMergeParameters(
        pipeline.parameters,
        hoek.reach(eventConfig, 'meta.parameters')
    );

    const allowedParameters = hoek.merge(pipelineParameters, jobParameters);

    return Object.keys(allowedParameters).length === 0 ? null : allowedParameters;
}

class EventFactory extends BaseFactory {
    /**
     * Construct a EventFactory object
     * @method constructor
     * @param  {Object}    config
     * @param  {Object}    config.datastore     Object that will perform operations on the datastore
     */
    constructor(config) {
        super('event', config);
    }

    /**
     * Instantiate an Event class
     * @method createClass
     * @param  {Object}     config
     * @return {Event}
     */
    createClass(config) {
        return new Event(config);
    }

    /**
     * Get latest commit sha given pipelineId
     * @method _getCommitSha
     * @param  {Number}     pipelineId
     * @return {Promise}
     */
    async _getCommitSha(pipelineId) {
        // eslint-disable-next-line global-require
        const PipelineFactory = require('./pipelineFactory');
        const pipelineFactory = PipelineFactory.getInstance();
        const pipeline = await pipelineFactory.get(pipelineId);
        const token = await pipeline.token;
        const scmConfig = {
            scmContext: pipeline.scmContext,
            scmUri: pipeline.scmUri,
            token
        };

        return pipelineFactory.scm.getCommitSha(scmConfig);
    }

    /**
     * Create an event model
     * @method create
     * @param  {Object}  config
     * @param  {String}  [config.type = 'pipeline'] Type of event (pipeline or pr)
     * @param  {Number}  config.pipelineId          Unique id of the pipeline
     * @param  {String}  config.sha                 SHA this project was built on
     * @param  {String}  [config.configPipelineSha] SHA of the config pipeline with screwdriver.yaml
     * @param  {String}  config.username            Username of the user that creates this event
     * @param  {String}  config.scmContext          The scm context to which user belongs
     * @param  {String}  [config.prNum]             PR number if it's a PR event
     * @param  {String}  [config.prRef]             Ref if it's a PR event
     * @param  {String}  [config.prTitle]           PR title if it's a PR event
     * @param  {String}  [config.startFrom]         Where the event starts from (jobname or ~commit, ~pr, etc)
     *                                              Optional for backwards compatibility
     * @param  {String}  [config.causeMessage]      Message that describes why the event was created
     * @param  {Object}  [config.creator]           Creator of the event
     * @param  {Number}  [config.parentBuildId]     Id of the build that starts this event
     * @param  {Object}  [config.parentBuilds]      Parent builds information
     * @param  {Number}  [config.groupEventId]      Group parent event ID
     * @param  {Number}  [config.parentEventId]     Id of the parent event
     * @param  {Object}  [config.workflowGraph]     workflowGraph of parentEvent if there is a parentEvent
     * @param  {Array}   [config.changedFiles]      Array of files that were changed
     * @param  {Boolean} [config.webhooks]          If the create came from a webhook (pr or push) or not
     * @param  {Object}  [config.meta]              Metadata tied to this event
     * @param  {String}  [config.releaseName]       SCM webhook release name
     * @param  {String}  [config.ref]               SCM webhook ref
     * @param  {Object}  [config.prInfo]            PR info
     * @param  {String}  [config.skipMessage]       Message to skip starting builds
     * @param  {Boolean} [config.chainPR]           Chain PR flag
     * @return {Promise}
     */
    create(config) {
        // Lazy load factory dependency to prevent circular dependency issues
        // https://nodejs.org/api/modules.html#modules_cycles
        // eslint-disable-next-line global-require
        const PipelineFactory = require('./pipelineFactory');
        const pipelineFactory = PipelineFactory.getInstance();
        const {
            pipelineId,
            configPipelineSha,
            username,
            scmContext,
            parentEventId,
            sha,
            startFrom,
            changedFiles,
            webhooks,
            prSource,
            prInfo,
            prTitle,
            prRef,
            prNum,
            skipMessage,
            chainPR,
            groupEventId,
            releaseName,
            ref,
            subscribedEvent,
            subscribedConfigSha,
            subscribedSourceUrl
        } = config;
        const displayLabel = this.scm.getDisplayName(config);
        const displayName = displayLabel ? `${displayLabel}:${username}` : username;
        const modelConfig = {
            type: config.type || 'pipeline',
            pipelineId,
            sha,
            configPipelineSha,
            startFrom,
            causeMessage: config.causeMessage || `Started by ${displayName}`,
            creator: config.creator || null,
            meta: config.meta || {},
            pr: {},
            prNum,
            baseBranch: config.baseBranch || null
        };
        let prevChainPR = '';
        let decoratedCommit;

        if (groupEventId) {
            modelConfig.groupEventId = groupEventId;
        }

        return (
            pipelineFactory
                .get(pipelineId)
                // Sync pipeline to make sure workflowGraph is generated
                .then(p => {
                    prevChainPR = p.chainPR;
                    if (parentEventId) {
                        modelConfig.parentEventId = parentEventId;
                    }

                    // Sync pipeline with the parentEvent sha and create jobs based on that sha
                    if (parentEventId && !prRef) {
                        // for child pipelines restart event, sync with configPipelineSha
                        if (configPipelineSha) {
                            modelConfig.configPipelineSha = configPipelineSha;

                            return p.sync(configPipelineSha, chainPR);
                        }

                        return p.sync(config.sha, chainPR);
                    }

                    // for child pipelines, get config pipeline sha and sync with that
                    if (p.configPipelineId) {
                        // eslint-disable-next-line no-underscore-dangle
                        return this._getCommitSha(p.configPipelineId).then(commitSha => {
                            modelConfig.configPipelineSha = commitSha;

                            return p.sync(commitSha, chainPR);
                        });
                    }

                    return p.sync(null, chainPR);
                })
                .then(p => {
                    if (prevChainPR !== p.chainPR && !subscribedEvent) {
                        // when chainPR was changed, sync PRs.
                        return p.syncPRs();
                    }

                    return p;
                })
                .then(p => {
                    if (prInfo) {
                        if (prInfo.url) {
                            modelConfig.pr.url = prInfo.url;
                        }

                        if (prInfo.prBranchName) {
                            modelConfig.pr.prBranchName = prInfo.prBranchName;
                        }
                    }

                    if (prTitle) {
                        modelConfig.pr.title = prTitle;
                    }

                    if (prSource) {
                        modelConfig.pr.prSource = prSource;
                    }

                    if (prRef) {
                        modelConfig.pr.ref = prRef;

                        return subscribedEvent ? p : p.syncPR(prNum);
                    }

                    return p;
                })
                .then(pipeline =>
                    pipeline.token
                        .then(token => {
                            if (!modelConfig.creator) {
                                return this.scm
                                    .decorateAuthor({
                                        // decorate user who creates this event
                                        username,
                                        scmContext,
                                        token
                                    })
                                    .then(creator => {
                                        modelConfig.creator = creator;

                                        return this.scm.decorateCommit({
                                            scmUri: pipeline.scmUri,
                                            scmContext,
                                            sha,
                                            token
                                        });
                                    });
                            }

                            return this.scm.decorateCommit({
                                scmUri: pipeline.scmUri,
                                scmContext,
                                sha,
                                token
                            });
                        })
                        .then(commit => {
                            decoratedCommit = commit;
                            modelConfig.commit = commit;
                            modelConfig.createTime = new Date().toISOString();

                            return getLatestWorkflowGraph({
                                pipeline,
                                eventConfig: config,
                                subscribedEvent
                            });
                        })
                        .then(workflowGraph =>
                            updateWorkflowGraph({
                                pipeline,
                                eventConfig: config,
                                workflowGraph
                            })
                        )
                        .then(updatedWorkflowGraph => {
                            modelConfig.workflowGraph = updatedWorkflowGraph;
                        })
                        .then(() => {
                            return updateEventParameters({
                                pipeline,
                                eventConfig: config
                            });
                        })
                        .then(updatedParameters => {
                            if (updatedParameters) {
                                modelConfig.meta.parameters = updatedParameters;
                            }

                            if (!config.meta) {
                                config.meta = modelConfig.meta;
                            }

                            return super.create(modelConfig);
                        })
                        .then(event => {
                            if (!event.groupEventId) {
                                event.groupEventId = event.id;

                                return event.update();
                            }

                            return Promise.resolve(event);
                        })
                        .then(event => {
<<<<<<< HEAD
                            // Create stage builds
                            return createStageBuilds({ pipeline, eventId: event.id }).then(() => event);
                        })
                        .then(event => {
=======
>>>>>>> 1f257386
                            if (modelConfig.type === 'pipeline') {
                                pipeline.lastEventId = event.id;
                            }

                            return pipeline
                                .update()
                                .then(p => {
                                    // Skip creating & starting builds
                                    if (skipMessage) {
                                        return event;
                                    }

                                    // Start builds
                                    return createBuilds({
                                        decoratedCommit,
                                        subscribedConfigSha,
                                        subscribedSourceUrl,
                                        eventConfig: config,
                                        eventId: event.id,
                                        pipeline: p,
                                        pipelineConfig: modelConfig,
                                        isPR: !!prInfo,
                                        changedFiles,
                                        webhooks,
                                        releaseName,
                                        ref
                                    });
                                })
                                .then(builds => {
                                    event.builds = builds;

                                    return event;
                                });
                        })
                )
        );
    }

    /**
     * Get an instance of the EventFactory
     * @method getInstance
     * @param  {Object}     config
     * @param  {Datastore}  config.datastore    A datastore instance
     * @param  {Scm}        config.scm          A scm instance
     * @return {EventFactory}
     */
    static getInstance(config) {
        if (!instance && (!config || !config.scm)) {
            throw new Error('No scm plugin provided to EventFactory');
        }
        instance = BaseFactory.getInstance(EventFactory, instance, config);

        return instance;
    }
}

module.exports = EventFactory;<|MERGE_RESOLUTION|>--- conflicted
+++ resolved
@@ -413,42 +413,6 @@
 }
 
 /**
-<<<<<<< HEAD
- * Create stage model with stage metadata
- * Create instance of a stage with stageId, eventId, workflowGraph, and status
- * @method createStageBuilds
- * @param  {Object}     config              config
- * @param  {Number}     config.eventId      Event ID
- * @param  {Object}     config.pipeline     Pipeline
- * @return {Promise}
- */
-async function createStageBuilds({ pipeline, eventId }) {
-    /* eslint-disable global-require */
-    const StageFactory = require('./stageFactory');
-    const StageBuildFactory = require('./stageBuildFactory');
-    const stageFactory = StageFactory.getInstance();
-    const stageBuildFactory = StageBuildFactory.getInstance();
-    /* eslint-enable global-require */
-
-    const stages = await stageFactory.list({ pipelineId: pipeline.id, archived: false });
-
-    stages.forEach(async s => {
-        const stageBuildCreateConfig = {
-            eventId,
-            workflowGraph: s.workflowGraph,
-            stageId: s.id,
-            status: 'CREATED'
-        };
-
-        const stageBuild = await stageBuildFactory.create(stageBuildCreateConfig);
-
-        return stageBuild;
-    });
-}
-
-/**
-=======
->>>>>>> 1f257386
  * Get the latest workflowGraph
  * @method getLatestWorkflowGraph
  * @param  {Object}         config
@@ -902,13 +866,6 @@
                             return Promise.resolve(event);
                         })
                         .then(event => {
-<<<<<<< HEAD
-                            // Create stage builds
-                            return createStageBuilds({ pipeline, eventId: event.id }).then(() => event);
-                        })
-                        .then(event => {
-=======
->>>>>>> 1f257386
                             if (modelConfig.type === 'pipeline') {
                                 pipeline.lastEventId = event.id;
                             }
