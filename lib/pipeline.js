--- conflicted
+++ resolved
@@ -296,27 +296,7 @@
 
             // if PR is closed, add it to archive list
             if (!openedPRsNames.includes(prName) && !job.archived) {
-<<<<<<< HEAD
                 toArchiveList.push(job);
-=======
-                jobList.toArchive.push(job);
-            }
-        });
-
-        openedPRsNames.forEach((name, i) => {
-            const matchedPRs = existingPRs.filter(job => job.name.startsWith(name));
-
-            // if opened PR was previously archived and chainPR flag is false, unarchive it
-            matchedPRs.forEach((job) => {
-                if (job.archived && this.chainPR === false) {
-                    jobList.toUnarchive.push(job);
-                }
-            });
-
-            // if opened PR is not in the list of existingPRs, create it
-            if (matchedPRs.length === 0) {
-                jobList.toCreate.push({ name, ref: openedPRsRef[i] });
->>>>>>> 7a8e98e5
             }
         });
 
