'use strict';

<<<<<<< HEAD
const BuildQueries = require('../../lib/rawQueries.js').BuildFactoryQueries;
const assert = require('chai').assert;
=======
const { assert } = require('chai');
>>>>>>> 7dc7b0ee
const mockery = require('mockery');
const schema = require('screwdriver-data-schema');
const sinon = require('sinon');
let startStub;
let getStepsStub;

sinon.assert.expose(assert, { prefix: '' });

class Build {
    constructor(config) {
        this.jobId = config.id;
        this.number = config.number;
        this.container = config.container;
        this.executor = config.executor;
        this.apiUri = config.apiUri;
        this.tokenGen = config.tokenGen;
        this.uiUri = config.uiUri;
        this.steps = config.steps;
        this.clusterEnv = config.clusterEnv || {};
        this.start = startStub.resolves(this);
        this.getSteps = getStepsStub;
    }
}

describe('Build Factory', () => {
    let bookendMock;
    let BuildFactory;
    let datastore;
    let executor;
    let jobFactoryMock;
    let userFactoryMock;
    let stepFactoryMock;
    let buildClusterFactoryMock;
    let scmMock;
    let factory;
    let jobFactory;
    let stepFactory;
    let buildClusterFactory;
    const apiUri = 'https://notify.com/some/endpoint';
    const tokenGen = sinon.stub();
    const uiUri = 'http://display.com/some/endpoint';
    const clusterEnv = { CLUSTER_FOO: 'bar' };
    const steps = [
        { name: 'sd-setup-launcher' },
        { name: 'sd-setup-scm', command: 'git clone' },
        { command: 'npm install', name: 'init' },
        { command: 'npm test', name: 'test' }
    ];
    const scmContext = 'github:github.com';
    const sdBuildClusters = [
        {
            name: 'sd1',
            managedByScrewdriver: true,
            isActive: true,
            scmContext,
            scmOrganizations: [],
            weightage: 100
        },
        {
            name: 'sd2',
            managedByScrewdriver: true,
            isActive: false,
            scmContext,
            scmOrganizations: [],
            weightage: 0
        },
        {
            name: 'iOS',
            managedByScrewdriver: false,
            isActive: true,
            scmContext,
            scmOrganizations: ['screwdriver'],
            weightage: 0
        }
    ];
    const externalBuildCluster = {
        name: 'iOS',
        managedByScrewdriver: false,
        isActive: true,
        scmContext,
        scmOrganizations: ['screwdriver']
    };

    before(() => {
        mockery.enable({
            useCleanCache: true,
            warnOnUnregistered: false
        });
    });

    beforeEach(() => {
        bookendMock = {
            getSetupCommands: sinon.stub(),
            getTeardownCommands: sinon.stub()
        };
        executor = {};
        datastore = {
            get: sinon.stub(),
            save: sinon.stub(),
            scan: sinon.stub(),
            query: sinon.stub()
        };
        jobFactoryMock = {
            get: sinon.stub()
        };
        userFactoryMock = {
            get: sinon.stub()
        };
        stepFactoryMock = {
            create: sinon.stub().resolves({})
        };
        buildClusterFactoryMock = {
            list: sinon.stub().resolves([]),
            get: sinon.stub().resolves(externalBuildCluster)
        };
        scmMock = {
            getCommitSha: sinon.stub(),
            decorateCommit: sinon.stub(),
            getCheckoutCommand: sinon.stub(),
            getDisplayName: sinon.stub()
        };
        jobFactory = {
            getInstance: sinon.stub().returns(jobFactoryMock)
        };
        stepFactory = {
            getInstance: sinon.stub().returns(stepFactoryMock)
        };
        buildClusterFactory = {
            getInstance: sinon.stub().returns(buildClusterFactoryMock)
        };
        startStub = sinon.stub();
        getStepsStub = sinon.stub();

        // Fixing mockery issue with duplicate file names
        // by re-registering data-schema with its own implementation
        mockery.registerMock('screwdriver-data-schema', schema);

        mockery.registerMock('screwdriver-build-bookend', bookendMock);

        mockery.registerMock('./jobFactory', jobFactory);
        mockery.registerMock('./stepFactory', stepFactory);
        mockery.registerMock('./userFactory', {
            getInstance: sinon.stub().returns(userFactoryMock)
        });
        mockery.registerMock('./buildClusterFactory', buildClusterFactory);
        mockery.registerMock('./build', Build);

        // eslint-disable-next-line global-require
        BuildFactory = require('../../lib/buildFactory');

        factory = new BuildFactory({
            datastore,
            executor,
            scm: scmMock,
            uiUri,
            bookend: bookendMock,
            clusterEnv,
            multiBuildClusterEnabled: true
        });
        factory.apiUri = apiUri;
        factory.tokenGen = tokenGen;
    });

    afterEach(() => {
        datastore = null;
        mockery.deregisterAll();
        mockery.resetCache();
    });

    after(() => {
        mockery.disable();
    });

    describe('constructor', () => {
        it('constructs with a designated docker registry', () => {
            factory = new BuildFactory({
                datastore,
                dockerRegistry: 'registry.com:1234',
                executor,
                scm: scmMock,
                uiUri,
                bookend: bookendMock
            });

            assert.strictEqual(factory.dockerRegistry, 'registry.com:1234');
        });
    });

    describe('createClass', () => {
        it('should return a Build', () => {
            const model = factory.createClass({});

            assert.instanceOf(model, Build);
            assert.deepEqual(model.executor, executor);
            assert.strictEqual(model.apiUri, apiUri);
            assert.deepEqual(model.tokenGen, tokenGen);
            assert.strictEqual(model.uiUri, uiUri);
        });
    });

    describe('create', () => {
        let sandbox;
        const jobId = 12345;
        const eventId = 123456;
        const sha = 'ccc49349d3cffbd12ea9e3d41521480b4aa5de5f';
        const configPipelineSha = '63aa3d3058bc0886a8bf42567858e61a7310133c';
        const scmUri = 'github.com:12345:master';
        const scmRepo = {
            name: 'screwdriver-cd/models'
        };
        const displayName = 'github';
        const prRef = 'pull/3/merge';
        const username = 'i_made_the_request';
        const dateNow = Date.now();
        const isoTime = new Date(dateNow).toISOString();
        const container = 'node:4';
        const environment = { CLUSTER_FOO: 'bar', NODE_ENV: 'test', NODE_VERSION: '4' };
        const permutations = [
            {
                commands: [
                    { command: 'npm install', name: 'init' },
                    { command: 'npm test', name: 'test' }
                ],
                environment: { NODE_ENV: 'test', NODE_VERSION: '4' },
                image: 'node:4'
            },
            {
                commands: [
                    { command: 'npm install', name: 'init' },
                    { command: 'npm test', name: 'test' }
                ],
                environment: { NODE_ENV: 'test', NODE_VERSION: '5' },
                image: 'node:5'
            },
            {
                commands: [
                    { command: 'npm install', name: 'init' },
                    { command: 'npm test', name: 'test' }
                ],
                environment: { NODE_ENV: 'test', NODE_VERSION: '6' },
                image: 'node:6'
            }
        ];
        const permutationsWithAnnotations = [
            {
                annotations: {
                    'screwdriver.cd/buildCluster': 'iOS'
                },
                commands: [
                    { command: 'npm install', name: 'init' },
                    { command: 'npm test', name: 'test' }
                ],
                environment: { NODE_ENV: 'test', NODE_VERSION: '4' },
                image: 'node:4'
            }
        ];

        const commit = {
            url: 'foo',
            message: 'bar',
            author: {
                name: 'Batman',
                username: 'batman',
                url: 'stuff',
                avatar: 'moreStuff'
            }
        };

        const meta = {
            foo: 'bar',
            one: 1
        };

        steps.unshift({
            name: 'sd-setup-init',
            startTime: isoTime
        });

        let saveConfig;

        beforeEach(() => {
            scmMock.getCommitSha.resolves(sha);
            scmMock.decorateCommit.resolves(commit);
            scmMock.getDisplayName.returns(displayName);
            bookendMock.getSetupCommands.resolves([steps[2]]);
            bookendMock.getTeardownCommands.resolves([]);
            datastore.save.resolves({});

            sandbox = sinon.createSandbox({
                useFakeTimers: false
            });
            sandbox.useFakeTimers(dateNow);

            jobFactoryMock.get.resolves({
                permutations
            });

            saveConfig = {
                table: 'builds',
                params: {
                    eventId,
                    parentBuildId: 12345,
                    cause: 'Started by user github:i_made_the_request',
                    commit,
                    createTime: isoTime,
                    number: dateNow,
                    status: 'QUEUED',
                    container,
                    environment,
                    jobId,
                    sha,
                    meta,
                    stats: {}
                }
            };
        });

        afterEach(() => {
            sandbox.restore();
        });

        it('ignores extraneous parameters', () => {
            const garbage = 'garbageData';
            const user = { unsealToken: sinon.stub().resolves('foo') };
            const jobMock = {
                permutations,
                pipeline: Promise.resolve({ scmUri, scmRepo, scmContext })
            };

            jobFactoryMock.get.resolves(jobMock);
            userFactoryMock.get.resolves(user);
            delete saveConfig.params.commit;

            return factory
                .create({
                    garbage,
                    username,
                    jobId,
                    eventId,
                    sha,
                    parentBuildId: 12345,
                    meta
                })
                .then(() => {
                    assert.callCount(stepFactoryMock.create, steps.length);
                    assert.calledWith(datastore.save, saveConfig);
                });
        });

        it('do not set buildClusterName if multiBuildClusterEnabled is false', () => {
            const user = { unsealToken: sinon.stub().resolves('foo') };
            const jobMock = {
                permutations: permutationsWithAnnotations,
                pipeline: Promise.resolve({ name: 'screwdriver/ui', scmUri, scmRepo, scmContext })
            };

            factory.multiBuildClusterEnabled = false;
            jobFactoryMock.get.resolves(jobMock);
            userFactoryMock.get.resolves(user);
            delete saveConfig.params.commit;

            return factory
                .create({
                    username,
                    jobId,
                    eventId,
                    sha,
                    parentBuildId: 12345,
                    meta
                })
                .then(() => {
                    assert.callCount(stepFactoryMock.create, steps.length);
                    assert.calledWith(datastore.save, saveConfig);
                });
        });

        it('pick from screwdriver build cluster if no annotation passed in', () => {
            const user = { unsealToken: sinon.stub().resolves('foo') };
            const jobMock = {
                permutations,
                pipeline: Promise.resolve({ scmUri, scmRepo, scmContext })
            };

            buildClusterFactoryMock.list.resolves(sdBuildClusters);
            jobFactoryMock.get.resolves(jobMock);
            userFactoryMock.get.resolves(user);
            delete saveConfig.params.commit;
            saveConfig.params.buildClusterName = 'sd1';

            return factory
                .create({
                    username,
                    jobId,
                    eventId,
                    sha,
                    parentBuildId: 12345,
                    meta
                })
                .then(() => {
                    assert.callCount(stepFactoryMock.create, steps.length);
                    assert.calledWith(datastore.save, saveConfig);
                });
        });

        it('pick build cluster based on annotations passed in', () => {
            const user = { unsealToken: sinon.stub().resolves('foo') };
            const jobMock = {
                permutations: permutationsWithAnnotations,
                pipeline: Promise.resolve({ name: 'screwdriver/ui', scmUri, scmRepo, scmContext })
            };

            jobFactoryMock.get.resolves(jobMock);
            userFactoryMock.get.resolves(user);
            buildClusterFactoryMock.list.resolves(sdBuildClusters);
            delete saveConfig.params.commit;
            saveConfig.params.buildClusterName = 'iOS';

            return factory
                .create({
                    username,
                    jobId,
                    eventId,
                    sha,
                    parentBuildId: 12345,
                    meta
                })
                .then(() => {
                    assert.callCount(stepFactoryMock.create, steps.length);
                    assert.calledWith(datastore.save, saveConfig);
                });
        });

        it('pick random screwdriver build cluster if annotation passed in is inactive', () => {
            const user = { unsealToken: sinon.stub().resolves('foo') };
            const jobMock = {
                permutations: [
                    {
                        annotations: {
                            'screwdriver.cd/buildCluster': 'sd2'
                        },
                        commands: [
                            { command: 'npm install', name: 'init' },
                            { command: 'npm test', name: 'test' }
                        ],
                        environment: { NODE_ENV: 'test', NODE_VERSION: '4' },
                        image: 'node:4'
                    }
                ],
                pipeline: Promise.resolve({ name: 'screwdriver/ui', scmUri, scmRepo, scmContext })
            };

            buildClusterFactoryMock.list.resolves(sdBuildClusters);
            jobFactoryMock.get.resolves(jobMock);
            userFactoryMock.get.resolves(user);
            delete saveConfig.params.commit;
            saveConfig.params.buildClusterName = 'sd1';

            return factory
                .create({
                    username,
                    jobId,
                    eventId,
                    sha,
                    parentBuildId: 12345,
                    meta
                })
                .then(() => {
                    assert.callCount(stepFactoryMock.create, steps.length);
                    assert.calledWith(datastore.save, saveConfig);
                });
        });

        it('pick job build cluster even if pipeline level cluster annotations is passed in', () => {
            const user = { unsealToken: sinon.stub().resolves('foo') };
            const jobMock = {
                permutations: [
                    {
                        annotations: {
                            'screwdriver.cd/buildCluster': 'iOS'
                        },
                        commands: [
                            { command: 'npm install', name: 'init' },
                            { command: 'npm test', name: 'test' }
                        ],
                        environment: { NODE_ENV: 'test', NODE_VERSION: '4' },
                        image: 'node:4'
                    }
                ],
                pipeline: Promise.resolve({
                    name: 'screwdriver/ui',
                    scmUri,
                    scmRepo,
                    scmContext,
                    annotations: {
                        'screwdriver.cd/buildCluster': 'sd1',
                        'screwdriver.cd/prChain': 'fork'
                    }
                })
            };

            jobFactoryMock.get.resolves(jobMock);
            userFactoryMock.get.resolves(user);
            buildClusterFactoryMock.list.resolves(sdBuildClusters);
            delete saveConfig.params.commit;
            saveConfig.params.buildClusterName = 'iOS';

            return factory
                .create({
                    username,
                    jobId,
                    eventId,
                    sha,
                    parentBuildId: 12345,
                    meta
                })
                .then(() => {
                    assert.callCount(stepFactoryMock.create, steps.length);
                    assert.calledWith(datastore.save, saveConfig);
                });
        });

        it('throws err if the pipeline is unauthorized to use the build cluster', () => {
            const user = { unsealToken: sinon.stub().resolves('foo') };
            const jobMock = {
                permutations: permutationsWithAnnotations,
                pipeline: Promise.resolve({ name: 'test/ui', scmUri, scmRepo, scmContext })
            };

            jobFactoryMock.get.resolves(jobMock);
            userFactoryMock.get.resolves(user);
            buildClusterFactoryMock.list.resolves(sdBuildClusters);
            delete saveConfig.params.commit;
            saveConfig.params.buildClusterName = 'iOS';

            return factory
                .create({
                    username,
                    jobId,
                    eventId,
                    sha,
                    parentBuildId: 12345,
                    meta
                })
                .catch(err => {
                    assert.instanceOf(err, Error);
                    assert.strictEqual(err.message, 'This pipeline is not authorized to use this build cluster.');
                });
        });

        it('pick build cluster based on annotations passed in', () => {
            const user = { unsealToken: sinon.stub().resolves('foo') };
            const jobMock = {
                permutations: permutationsWithAnnotations,
                pipeline: Promise.resolve({ name: 'screwdriver/ui', scmUri, scmRepo, scmContext })
            };

            jobFactoryMock.get.resolves(jobMock);
            userFactoryMock.get.resolves(user);
            buildClusterFactoryMock.list.resolves(sdBuildClusters);
            delete saveConfig.params.commit;
            saveConfig.params.buildClusterName = 'iOS';

            return factory
                .create({
                    username,
                    jobId,
                    eventId,
                    sha,
                    parentBuildId: 12345,
                    meta
                })
                .then(() => {
                    assert.callCount(stepFactoryMock.create, steps.length);
                    assert.calledWith(datastore.save, saveConfig);
                });
        });

        it('throws err if the build cluster specified does not exist', () => {
            const user = { unsealToken: sinon.stub().resolves('foo') };
            const jobMock = {
                permutations: permutationsWithAnnotations,
                pipeline: Promise.resolve({ name: 'screwdriver/ui', scmUri, scmRepo, scmContext })
            };

            buildClusterFactoryMock.get.resolves(null);
            jobFactoryMock.get.resolves(jobMock);
            userFactoryMock.get.resolves(user);
            delete saveConfig.params.commit;

            return factory
                .create({
                    username,
                    jobId,
                    eventId,
                    sha,
                    parentBuildId: 12345,
                    meta
                })
                .catch(err => {
                    assert.instanceOf(err, Error);
                    assert.strictEqual(
                        err.message,
                        'Cluster specified in screwdriver.cd/buildCluster iOS ' +
                            `for scmContext ${scmContext} does not exist.`
                    );
                });
        });

        it('use username as displayName if displayLabel is not set', () => {
            const jobMock = {
                permutations,
                pipeline: Promise.resolve({ scmUri, scmRepo, scmContext })
            };

            jobFactoryMock.get.resolves(jobMock);
            scmMock.getDisplayName.returns(null);
            saveConfig.params.cause = 'Started by user i_made_the_request';
            delete saveConfig.params.commit;
            delete saveConfig.params.parentBuildId;

            return factory
                .create({
                    username,
                    jobId,
                    eventId,
                    sha,
                    meta
                })
                .then(() => assert.calledWith(datastore.save, saveConfig));
        });

        it('creates a new build in the datastore, looking up sha', () => {
            const user = { unsealToken: sinon.stub().resolves('foo') };
            const causeMessage = `Started by ${displayName}`;
            const jobMock = {
                permutations,
                pipeline: Promise.resolve({ scmUri, scmRepo, scmContext })
            };

            jobFactoryMock.get.resolves(jobMock);
            userFactoryMock.get.resolves(user);

            return factory
                .create({
                    username,
                    causeMessage,
                    scmContext,
                    jobId,
                    eventId,
                    prRef,
                    parentBuildId: 12345,
                    meta
                })
                .then(model => {
                    assert.instanceOf(model, Build);
                    assert.calledOnce(jobFactory.getInstance);
                    assert.calledWith(jobFactoryMock.get, jobId);
                    assert.calledWith(userFactoryMock.get, { username, scmContext });
                    assert.calledWith(scmMock.getCommitSha, {
                        token: 'foo',
                        scmUri,
                        scmContext
                    });
                    assert.calledWith(scmMock.decorateCommit, {
                        token: 'foo',
                        sha,
                        scmUri,
                        scmContext
                    });
                    assert.calledWith(bookendMock.getSetupCommands, {
                        pipeline: { scmUri, scmRepo, scmContext },
                        job: jobMock,
                        build: sinon.match.object
                    });
                    assert.calledWith(bookendMock.getTeardownCommands, {
                        pipeline: { scmUri, scmRepo, scmContext },
                        job: jobMock,
                        build: sinon.match.object
                    });
                    assert.calledOnce(startStub);
                    assert.calledWith(startStub, { causeMessage: 'Started by github' });
                    assert.calledWith(datastore.save, saveConfig);
                });
        });

        it('creates a new build in the datastore with causeMessage', () => {
            const user = { unsealToken: sinon.stub().resolves('foo') };
            const causeMessage = '[force start] Push out hotfix';
            const jobMock = {
                permutations,
                pipeline: Promise.resolve({ scmUri, scmRepo, scmContext })
            };

            jobFactoryMock.get.resolves(jobMock);
            userFactoryMock.get.resolves(user);

            return factory
                .create({
                    username,
                    causeMessage,
                    scmContext,
                    jobId,
                    eventId,
                    prRef,
                    parentBuildId: 12345,
                    meta
                })
                .then(model => {
                    assert.instanceOf(model, Build);
                    assert.calledOnce(jobFactory.getInstance);
                    assert.calledWith(jobFactoryMock.get, jobId);
                    assert.calledWith(userFactoryMock.get, { username, scmContext });
                    assert.calledWith(scmMock.getCommitSha, {
                        token: 'foo',
                        scmUri,
                        scmContext
                    });
                    assert.calledWith(scmMock.decorateCommit, {
                        token: 'foo',
                        sha,
                        scmUri,
                        scmContext
                    });
                    assert.calledWith(bookendMock.getSetupCommands, {
                        pipeline: { scmUri, scmRepo, scmContext },
                        job: jobMock,
                        build: sinon.match.object
                    });
                    assert.calledWith(bookendMock.getTeardownCommands, {
                        pipeline: { scmUri, scmRepo, scmContext },
                        job: jobMock,
                        build: sinon.match.object
                    });
                    assert.calledOnce(startStub);
                    assert.calledWith(startStub, { causeMessage });
                    assert.calledWith(datastore.save, saveConfig);
                });
        });

        it('creates a new build without starting', () => {
            const user = { unsealToken: sinon.stub().resolves('foo') };
            const jobMock = {
                permutations,
                pipeline: Promise.resolve({ scmUri, scmRepo, scmContext })
            };

            jobFactoryMock.get.resolves(jobMock);
            userFactoryMock.get.resolves(user);
            saveConfig.params.status = 'CREATED';

            return factory
                .create({
                    username,
                    jobId,
                    eventId,
                    parentBuildId: 12345,
                    start: false,
                    meta
                })
                .then(() => {
                    assert.notCalled(startStub);
                    assert.calledWith(datastore.save, saveConfig);
                });
        });

        it('adds a teardown command if one exists', () => {
            const user = { unsealToken: sinon.stub().resolves('foo') };
            const jobMock = {
                permutations,
                pipeline: Promise.resolve({ scmUri, scmRepo, scmContext })
            };
            const teardown = {
                name: 'sd-teardown',
                command: 'echo "hello"'
            };

            jobFactoryMock.get.resolves(jobMock);
            userFactoryMock.get.resolves(user);
            bookendMock.getTeardownCommands.resolves([teardown]);
            bookendMock.getSetupCommands.resolves([]);

            const expectedSteps = steps.slice(0, 2).concat(steps.slice(3));

            expectedSteps.push(teardown);

            return factory.create({ username, jobId, eventId, prRef }).then(model => {
                assert.instanceOf(model, Build);
                sinon.assert.callOrder(
                    ...expectedSteps.map(step => stepFactoryMock.create.withArgs({ buildId: model.id, ...step }))
                );
            });
        });

        it('creates a new build in the datastore, without looking up sha', () => {
            const jobMock = {
                permutations,
                pipeline: Promise.resolve({ scmUri, scmRepo, scmContext })
            };

            jobFactoryMock.get.resolves(jobMock);
            delete saveConfig.params.commit;
            delete saveConfig.params.parentBuildId;

            return factory.create({ username, jobId, eventId, sha, meta }).then(model => {
                assert.calledWith(datastore.save, saveConfig);
                assert.instanceOf(model, Build);
                assert.calledOnce(jobFactory.getInstance);
                assert.calledWith(jobFactoryMock.get, jobId);
                assert.calledOnce(startStub);
            });
        });

        it('properly handles rejection due to missing job model', () => {
            jobFactoryMock.get.resolves(null);

            return factory.create({ username, jobId, eventId }).catch(err => {
                assert.instanceOf(err, Error);
                assert.strictEqual(err.message, 'Job does not exist');
            });
        });

        it('properly handles rejection due to missing user model', () => {
            userFactoryMock.get.resolves(null);

            return factory.create({ username, jobId, eventId }).catch(err => {
                assert.instanceOf(err, Error);
                assert.strictEqual(err.message, 'User does not exist');
            });
        });

        it('properly handles rejection due to missing pipeline model', () => {
            const jobMock = {
                permutations,
                pipeline: Promise.resolve(null)
            };

            userFactoryMock.get.resolves({});
            jobFactoryMock.get.resolves(jobMock);

            return factory.create({ username, jobId, eventId }).catch(err => {
                assert.instanceOf(err, Error);
                assert.strictEqual(err.message, 'Pipeline does not exist');
            });
        });

        it('creates a new build with a custom docker registry', () => {
            const jobMock = {
                permutations,
                pipeline: Promise.resolve({ scmUri, scmRepo, scmContext })
            };

            factory = new BuildFactory({
                datastore,
                dockerRegistry: 'registry.com:1234',
                executor,
                scm: scmMock,
                uiUri,
                bookend: bookendMock
            });

            jobFactoryMock.get.resolves(jobMock);

            return factory.create({ username, jobId, eventId, sha }).then(model => {
                assert.strictEqual(model.container, 'registry.com:1234/library/node:4');
            });
        });

        it('combines environment from input config', () => {
            const user = { unsealToken: sinon.stub().resolves('foo') };
            const jobMock = {
                permutations,
                pipeline: Promise.resolve({ scmUri, scmRepo, scmContext })
            };

            jobFactoryMock.get.resolves(jobMock);
            userFactoryMock.get.resolves(user);
            saveConfig.params.status = 'CREATED';

            return factory
                .create({
                    username,
                    jobId,
                    eventId,
                    parentBuildId: 12345,
                    start: false,
                    environment: { EXTRA: true },
                    meta
                })
                .then(() => {
                    assert.notCalled(startStub);
                    saveConfig.params.environment = {
                        CLUSTER_FOO: 'bar',
                        EXTRA: true,
                        NODE_ENV: 'test',
                        NODE_VERSION: '4'
                    };
                    assert.calledWith(datastore.save, saveConfig);
                    delete saveConfig.params.environment.EXTRA;
                });
        });

        it('passes in config pipeline to the bookend config', () => {
            const pipelineMock = {
                configPipelineId: 2,
                configPipeline: Promise.resolve({ spooky: 'ghost' })
            };
            const jobMock = {
                permutations,
                pipeline: Promise.resolve(pipelineMock)
            };

            userFactoryMock.get.resolves({});
            jobFactoryMock.get.resolves(jobMock);

            return factory
                .create({
                    username,
                    jobId,
                    eventId,
                    sha,
                    configPipelineSha,
                    meta
                })
                .then(() => {
                    assert.calledWith(bookendMock.getSetupCommands, {
                        pipeline: pipelineMock,
                        job: jobMock,
                        build: sinon.match.object,
                        configPipeline: { spooky: 'ghost' },
                        configPipelineSha
                    });
                    assert.calledWith(bookendMock.getTeardownCommands, {
                        pipeline: pipelineMock,
                        job: jobMock,
                        build: sinon.match.object,
                        configPipeline: { spooky: 'ghost' },
                        configPipelineSha
                    });
                });
        });
    });

    describe('list', () => {
        it('should list builds sorted by createTime', () => {
            datastore.scan.resolves([]);

            return factory.list({}).then(() => {
                assert.calledWithMatch(datastore.scan, { sortBy: 'createTime' });
            });
        });
    });

    describe('getInstance', () => {
        let config;

        beforeEach(() => {
            config = { datastore, executor, scm: {}, uiUri, bookend: bookendMock };
        });

        it('should utilize BaseFactory to get an instance', () => {
            const f1 = BuildFactory.getInstance(config);
            const f2 = BuildFactory.getInstance(config);

            assert.instanceOf(f1, BuildFactory);
            assert.instanceOf(f2, BuildFactory);

            assert.equal(f1, f2);
        });

        it('should throw when config does not have everything necessary', () => {
            assert.throw(BuildFactory.getInstance, Error, 'No executor provided to BuildFactory');

            assert.throw(
                () => {
                    BuildFactory.getInstance({ executor, scm: {}, uiUri, bookend: bookendMock });
                },
                Error,
                'No datastore provided to BuildFactory'
            );

            assert.throw(
                () => {
                    BuildFactory.getInstance({ executor, datastore, uiUri, bookend: bookendMock });
                },
                Error,
                'No scm plugin provided to BuildFactory'
            );

            assert.throw(
                () => {
                    BuildFactory.getInstance({ executor, scm: {}, datastore, bookend: bookendMock });
                },
                Error,
                'No uiUri provided to BuildFactory'
            );

            assert.throw(
                () => {
                    BuildFactory.getInstance({ executor, scm: {}, datastore, uiUri });
                },
                Error,
                'No bookend plugin provided to BuildFactory'
            );
        });
    });

    describe('getBuildStatuses', () => {
        let config;
        let expected;
        let returnValue;
        let queryConfig;

        beforeEach(() => {
            sinon.stub(BuildFactory.prototype, 'query').returns();

            config = {
                jobIds: [1, 2, 3, 4],
                offset: 1,
                numBuilds: 5
            };

            returnValue = [
                [
                    {
                        jobId: 1,
                        jobName: 'name',
                        Status: 'SUCCESS',
                        id: 1
                    },
                    {
                        jobId: 1,
                        jobName: 'name',
                        Status: 'ABORTED',
                        id: 2
                    },
                    {
                        jobId: 2,
                        jobName: 'name',
                        Status: 'SUCCESS',
                        id: 3
                    },
                    {
                        jobId: 3,
                        jobName: 'name',
                        Status: 'SUCCESS',
                        id: 4
                    },
                    {
                        jobId: 2,
                        jobName: 'name',
                        Status: 'SUCCESS',
                        id: 5
                    },
                    {
                        jobId: 1,
                        jobName: 'name',
                        Status: 'SUCCESS',
                        id: 6
                    }
                ],
                []];

            expected = [
                {
                    jobId: 1,
                    builds: [
                        {
                            jobId: 1,
                            jobName: 'name',
                            Status: 'SUCCESS',
                            id: 1
                        },
                        {
                            jobId: 1,
                            jobName: 'name',
                            Status: 'ABORTED',
                            id: 2
                        },
                        {
                            jobId: 1,
                            jobName: 'name',
                            Status: 'SUCCESS',
                            id: 6
                        }
                    ]
                },
                {
                    jobId: 2,
                    builds: [
                        {
                            jobId: 2,
                            jobName: 'name',
                            Status: 'SUCCESS',
                            id: 3
                        },
                        {
                            jobId: 2,
                            jobName: 'name',
                            Status: 'SUCCESS',
                            id: 5
                        }
                    ]
                },
                {
                    jobId: 3,
                    builds: [
                        {
                            jobId: 3,
                            jobName: 'name',
                            Status: 'SUCCESS',
                            id: 4
                        }
                    ]
                }
            ];

            queryConfig = {
                queries: [
                    { dbType: 'postgres', query: BuildQueries.statusesQuery },
                    { dbType: 'sqlite', query: BuildQueries.statusesQuery },
                    { dbType: 'mysql', query: BuildQueries.statusesQueryMySql }
                ],
                replacements: {
                    jobIds: config.jobIds,
                    offset: 1,
                    maxRank: 6
                },
                rawResponse: true,
                table: 'builds'
            };
        });

        it('return build statuses for jobs', () => {
            datastore.query.resolves(returnValue);

            return factory.getBuildStatuses(config).then((buildStatuses) => {
                assert.calledWith(datastore.query, queryConfig);

                let i = 0;

                buildStatuses.forEach((b) => {
                    let j = 0;

                    assert.deepEqual(b.jobId, expected[i].jobId);
                    assert.deepEqual(b.builds.length, expected[i].builds.length);

                    b.builds.forEach((s) => {
                        assert.deepEqual(s, expected[i].builds[j]);

                        j += 1;
                    });

                    i += 1;
                });
            });
        });

        it('Query with default config params', () => {
            datastore.query.resolves([[], []]);

            delete config.numBuilds;
            delete config.offset;

            queryConfig.replacements.offset = 0;
            queryConfig.replacements.maxRank = 1;

            return factory.getBuildStatuses(config).then(() => {
                assert.calledWith(datastore.query, queryConfig);
            });
        });
    });
});<|MERGE_RESOLUTION|>--- conflicted
+++ resolved
@@ -1,11 +1,7 @@
 'use strict';
 
-<<<<<<< HEAD
 const BuildQueries = require('../../lib/rawQueries.js').BuildFactoryQueries;
-const assert = require('chai').assert;
-=======
 const { assert } = require('chai');
->>>>>>> 7dc7b0ee
 const mockery = require('mockery');
 const schema = require('screwdriver-data-schema');
 const sinon = require('sinon');
