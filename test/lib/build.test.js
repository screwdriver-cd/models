'use strict';

const { assert } = require('chai');
const mockery = require('mockery');
const sinon = require('sinon');
const schema = require('screwdriver-data-schema');
const { SCM_STATE_MAP } = require('screwdriver-data-schema').plugins.scm;

sinon.assert.expose(assert, { prefix: '' });

const WORKFLOWGRAPH_WITH_STAGES = require('../data/workflowGraphWithStages.json');

describe('Build Model', () => {
    const annotations = {};
    const freezeWindows = ['* * ? * 1', '0-59 0-23 * 1 ?'];
    const provider = {
        name: 'aws',
        region: 'us-west-2',
        accountId: 111111111111,
        role: 'arn:aws:iam::111111111111:role/role',
        executor: 'eks',
        clusterName: 'sd-build-eks'
    };
    const apiUri = 'https://notify.com/some/endpoint';
    const uiUri = 'https://display.com/some/endpoint';
    const jobId = 777;
    const jobName = 'main';
    const jobState = 'ENABLED';
    const jobArchived = false;
    const eventId = 555;
    const causeMessage = '';
    const now = 112233445566;
    const buildId = 9876;
    const sha = 'ccc49349d3cffbd12ea9e3d41521480b4aa5de5f';
    const container = 'node:4';
    const adminUser = { username: 'batman', unsealToken: sinon.stub().resolves('foo') };
    const pipelineId = 1234;
    const configPipelineId = 1233;
    const scmUri = 'github.com:12345:master';
    const scmContext = 'github:github.com';
    const token = 'equivalentToOneQuarter';
    const url = `${uiUri}/pipelines/${pipelineId}/builds/${buildId}`;
    const meta = {
        meta: {
            summary: {
                coverage: 'Coverage increased by 15%',
                markdown: 'this markdown comment is **bold** and *italic*'
            }
        }
    };
    const TEMPORAL_JWT_TIMEOUT = 12 * 60;
    let BuildModel;
    let datastore;
    let executorMock;
    let hashaMock;
    let build;
    let config;
    let BaseModel;
    let userFactoryMock;
    let jobFactoryMock;
    let pipelineFactoryMock;
    let stageFactoryMock;
    let stageBuildFactoryMock;
    let stepFactoryMock;
    let templateFactoryMock;
    let scmMock;
    let tokenGen;
    let pipelineMock;
    let jobMock;
<<<<<<< HEAD
    let stageMock;
    let stageBuildMock;
=======
    let templateMock;
>>>>>>> d37365a0

    before(() => {
        mockery.enable({
            useCleanCache: true,
            warnOnUnregistered: false
        });
    });

    beforeEach(() => {
        datastore = {
            get: sinon.stub(),
            save: sinon.stub(),
            scan: sinon.stub(),
            update: sinon.stub(),
            remove: sinon.stub()
        };
        hashaMock = {
            sha1: sinon.stub()
        };
        executorMock = {
            start: sinon.stub(),
            stop: sinon.stub(),
            startTimer: sinon.stub(),
            stopTimer: sinon.stub(),
            stopFrozen: sinon.stub(),
            unzipArtifacts: sinon.stub()
        };
        userFactoryMock = {
            get: sinon.stub()
        };
        jobFactoryMock = {
            get: sinon.stub()
        };
        pipelineFactoryMock = {
            get: sinon.stub().resolves(null)
        };
        stageFactoryMock = {
            get: sinon.stub().resolves([])
        };
        stageBuildFactoryMock = {
            get: sinon.stub().resolves({})
        };
        stepFactoryMock = {
            list: sinon.stub().resolves([]),
            removeSteps: sinon.stub().resolves([])
        };
        templateFactoryMock = {
            get: sinon.stub()
        };

        pipelineMock = {
            id: pipelineId,
            scmUri,
            scmContext,
            admin: Promise.resolve(adminUser),
            token: Promise.resolve('foo'),
            workflowGraph: WORKFLOWGRAPH_WITH_STAGES
        };
        jobMock = {
            id: jobId,
            state: 'ENABLED',
            archived: false,
            name: 'main',
            pipeline: Promise.resolve(pipelineMock),
            permutations: [{ annotations, freezeWindows, provider }],
            isPR: sinon.stub().returns(false)
        };
        stageBuildMock = {
            id: 123,
            stageId: 1,
            eventId: 123,
            status: 'SUCCESS'
        };
        stageMock = {
            id: jobId,
            name: 'deploy',
            archived: false,
            jobIds: [1, 2, 3, 4],
            description: 'Deploys canary jobs',
            setup: [222],
            teardown: [333]
        };
        scmMock = {
            updateCommitStatus: sinon.stub().resolves(null),
            addPrComment: sinon.stub().resolves(null)
        };
        templateMock = {
            id: 8888,
            name: 'docker',
            namespace: 'sd'
        };
        tokenGen = sinon.stub().returns(token);
        const uF = {
            getInstance: sinon.stub().returns(userFactoryMock)
        };
        const jF = {
            getInstance: sinon.stub().returns(jobFactoryMock)
        };
        const pF = {
            getInstance: sinon.stub().returns(pipelineFactoryMock)
        };
        const sF = {
            getInstance: sinon.stub().returns(stepFactoryMock)
        };
<<<<<<< HEAD
        const stageF = {
            getInstance: sinon.stub().returns(stageFactoryMock)
        };
        const stageBuildF = {
            getInstance: sinon.stub().returns(stageBuildFactoryMock)
=======
        const tF = {
            getInstance: sinon.stub().returns(templateFactoryMock)
>>>>>>> d37365a0
        };

        mockery.registerMock('./pipelineFactory', pF);
        mockery.registerMock('./userFactory', uF);
        mockery.registerMock('./jobFactory', jF);
        mockery.registerMock('./stepFactory', sF);
<<<<<<< HEAD
        mockery.registerMock('./stageFactory', stageF);
        mockery.registerMock('./stageBuildFactory', stageBuildF);
=======
        mockery.registerMock('./templateFactory', tF);
>>>>>>> d37365a0
        mockery.registerMock('screwdriver-hashr', hashaMock);

        // eslint-disable-next-line global-require
        BuildModel = require('../../lib/build');
        // eslint-disable-next-line global-require
        BaseModel = require('../../lib/base');

        config = {
            datastore,
            executor: executorMock,
            id: buildId,
            cause: 'Started by user i_made_the_request',
            container,
            createTime: now,
            jobId,
            eventId,
            meta,
            number: now,
            status: 'QUEUED',
            sha,
            scm: scmMock,
            apiUri,
            tokenGen,
            uiUri
        };
        build = new BuildModel(config);
    });

    afterEach(() => {
        datastore = null;
        mockery.deregisterAll();
        mockery.resetCache();
    });

    after(() => {
        mockery.disable();
    });

    it('extends base class', () => {
        assert.instanceOf(build, BaseModel);
        assert.isFunction(build.start);
        assert.isFunction(build.stop);
        assert.isFunction(build.getSteps);

        schema.models.build.allKeys.forEach(key => {
            assert.strictEqual(build[key], config[key]);
        });

        // private keys are private
        assert.isUndefined(build.executor);
        assert.isUndefined(build.apiUri);
        assert.isUndefined(build.tokenGen);
        assert.isUndefined(build.uiUri);
    });

    describe('updateCommitStatus', () => {
        beforeEach(() => {
            jobFactoryMock.get.resolves(jobMock);
        });

        it('should update the commit status with url', () =>
            build.updateCommitStatus(pipelineMock, apiUri).then(() => {
                assert.calledWith(scmMock.updateCommitStatus, {
                    token: 'foo',
                    scmUri,
                    scmContext,
                    sha,
                    jobName: 'main',
                    buildStatus: SCM_STATE_MAP.QUEUED,
                    url,
                    pipelineId
                });
            }));

        it('resolve on error', () => {
            scmMock.updateCommitStatus.rejects(new Error('nevergonnagiveyouup'));

            return build.updateCommitStatus(pipelineMock).catch(() => {
                throw new Error('Should not get here');
            });
        });
    });

    describe('update', () => {
        let step0;
        let step1;
        let step2;
        let stepsMock;

        beforeEach(() => {
            step0 = { name: 'task0', startTime: 'now', endTime: 'then', code: 0 };
            step1 = { name: 'task1', startTime: 'now' };
            step2 = { name: 'task2' };

            const step0Mock = { update: sinon.stub().resolves({}), ...step0 };
            const step1Mock = { update: sinon.stub().resolves({}), ...step1 };
            const step2Mock = { update: sinon.stub().resolves({}), ...step2 };

            stepsMock = [step0Mock, step1Mock, step2Mock];

            executorMock.stop.resolves(null);
            datastore.update.resolves({});
            jobFactoryMock.get.resolves(jobMock);
            stepFactoryMock.list.resolves(stepsMock);
        });

        it('promises to update a build, stop the executor, and update status to failure', () => {
            jobFactoryMock.get.resolves({
                id: jobId,
                name: 'PR-5:main',
                pipeline: Promise.resolve({
                    id: pipelineId,
                    configPipelineId,
                    scmUri,
                    scmContext,
                    admin: Promise.resolve(adminUser),
                    token: Promise.resolve('foo')
                }),
                permutations: [{ annotations, freezeWindows, provider }],
                isPR: sinon.stub().returns(true)
            });
            build.status = 'FAILURE';

            return build.update().then(() => {
                assert.calledWith(executorMock.stop, {
                    buildId,
                    jobId,
                    annotations,
                    provider,
                    freezeWindows,
                    blockedBy: [jobId],
                    pipelineId,
                    token: 'equivalentToOneQuarter',
                    jobName: 'PR-5:main',
                    apiUri
                });
                delete stepsMock[0].update;
                delete stepsMock[1].update;
                delete stepsMock[2].update;
                // Completed step is not modified
                assert.deepEqual(stepsMock[0], step0);
                // In progress step is aborted
                assert.ok(stepsMock[1].endTime);
                assert.equal(stepsMock[1].code, 130);
                // Unstarted step is not modified
                assert.deepEqual(stepsMock[2], step2);

                assert.calledWith(scmMock.updateCommitStatus, {
                    token: 'foo',
                    scmUri,
                    scmContext,
                    sha,
                    jobName: 'PR-5:main',
                    buildStatus: SCM_STATE_MAP.FAILURE,
                    url,
                    pipelineId
                });
                assert.calledWith(scmMock.addPrComment, {
                    token: 'foo',
                    jobName: 'PR-5:main',
                    scmContext,
                    scmUri,
                    pipelineId,
                    comments: [
                        {
                            text:
                                '### SD Build [#9876](https://display.com/some/' +
                                'endpoint/pipelines/1234/builds/9876) Job PR-5:main\n_node:4_\n- - - -\n' +
                                '__coverage__ - Coverage increased by 15%\n' +
                                '__markdown__ - this markdown comment is **bold** and *italic*\n\n' +
                                '###### ~ Screwdriver automated build summary'
                        }
                    ],
                    prNum: 5
                });
            });
        });

        it('promises to update a build, stop the executor, and update statuses', () => {
            jobFactoryMock.get.resolves({
                id: jobId,
                name: 'PR-5:main',
                pipeline: Promise.resolve({
                    id: pipelineId,
                    configPipelineId,
                    scmUri,
                    scmContext,
                    admin: Promise.resolve(adminUser),
                    token: Promise.resolve('foo')
                }),
                permutations: [{ annotations, freezeWindows, provider }],
                isPR: sinon.stub().returns(true)
            });
            build.status = 'FAILURE';
            build.meta.meta.summary = {};
            build.meta.meta.status = {
                findbugs: {
                    status: 'SUCCESS',
                    message: '923 issues found. Previous count: 914 issues.',
                    url: 'http://findbugs.com'
                },
                snyk: {
                    status: 'FAILURE',
                    message: '23 package vulnerabilities found. Previous count: 0 vulnerabilities.'
                }
            };

            return build.update().then(() => {
                assert.calledWith(executorMock.stop, {
                    buildId,
                    jobId,
                    annotations,
                    provider,
                    freezeWindows,
                    blockedBy: [jobId],
                    pipelineId,
                    token: 'equivalentToOneQuarter',
                    jobName: 'PR-5:main',
                    apiUri
                });
                delete stepsMock[0].update;
                delete stepsMock[1].update;
                delete stepsMock[2].update;
                // Completed step is not modified
                assert.deepEqual(stepsMock[0], step0);
                // In progress step is aborted
                assert.ok(stepsMock[1].endTime);
                assert.equal(stepsMock[1].code, 130);
                // Unstarted step is not modified
                assert.deepEqual(stepsMock[2], step2);
                assert.calledWith(scmMock.updateCommitStatus.firstCall, {
                    token: 'foo',
                    scmUri,
                    scmContext,
                    sha,
                    jobName: 'PR-5:main',
                    buildStatus: 'FAILURE',
                    url,
                    pipelineId
                });
                assert.calledWith(scmMock.updateCommitStatus.secondCall, {
                    token: 'foo',
                    scmUri,
                    scmContext,
                    sha,
                    jobName: 'PR-5:main',
                    buildStatus: 'SUCCESS',
                    url: 'http://findbugs.com',
                    pipelineId,
                    context: 'findbugs',
                    description: '923 issues found. Previous count: 914 issues.'
                });
                assert.calledWith(scmMock.updateCommitStatus.thirdCall, {
                    token: 'foo',
                    scmUri,
                    scmContext,
                    sha,
                    jobName: 'PR-5:main',
                    buildStatus: 'FAILURE',
                    url: 'https://display.com/some/endpoint/pipelines/1234/builds/9876',
                    pipelineId,
                    context: 'snyk',
                    description: '23 package vulnerabilities found. Previous count: 0 vulnerabilities.'
                });
            });
        });

        it('promises to update a build, stop the executor, and update statuses when statuses are JSON string', () => {
            jobFactoryMock.get.resolves({
                id: jobId,
                name: 'PR-5:main',
                pipeline: Promise.resolve({
                    id: pipelineId,
                    configPipelineId,
                    scmUri,
                    scmContext,
                    admin: Promise.resolve(adminUser),
                    token: Promise.resolve('foo')
                }),
                permutations: [{ annotations, freezeWindows, provider }],
                isPR: sinon.stub().returns(true)
            });
            build.status = 'FAILURE';
            build.meta.meta.summary = {};
            build.meta.meta.status = {
                findbugs:
                    '{"status":"SUCCESS","message":"923 issues found. ' +
                    'Previous count: 914 issues.","url":"http://findbugs.com"}',
                snyk:
                    '{"status":"FAILURE","message":"23 package vulnerabilities found. ' +
                    'Previous count: 0 vulnerabilities."}'
            };

            return build.update().then(() => {
                assert.calledWith(executorMock.stop, {
                    buildId,
                    jobId,
                    annotations,
                    provider,
                    freezeWindows,
                    blockedBy: [jobId],
                    pipelineId,
                    token: 'equivalentToOneQuarter',
                    jobName: 'PR-5:main',
                    apiUri
                });

                delete stepsMock[0].update;
                delete stepsMock[1].update;
                delete stepsMock[2].update;
                // Completed step is not modified
                assert.deepEqual(stepsMock[0], step0);
                // In progress step is aborted
                assert.ok(stepsMock[1].endTime);
                assert.equal(stepsMock[1].code, 130);
                // Unstarted step is not modified
                assert.deepEqual(stepsMock[2], step2);
                assert.calledWith(scmMock.updateCommitStatus.firstCall, {
                    token: 'foo',
                    scmUri,
                    scmContext,
                    sha,
                    jobName: 'PR-5:main',
                    buildStatus: SCM_STATE_MAP.FAILURE,
                    url,
                    pipelineId
                });
                assert.calledWith(scmMock.updateCommitStatus.secondCall, {
                    token: 'foo',
                    scmUri,
                    scmContext,
                    sha,
                    jobName: 'PR-5:main',
                    buildStatus: SCM_STATE_MAP.SUCCESS,
                    url: 'http://findbugs.com',
                    pipelineId,
                    context: 'findbugs',
                    description: '923 issues found. Previous count: 914 issues.'
                });
                assert.calledWith(scmMock.updateCommitStatus.thirdCall, {
                    token: 'foo',
                    scmUri,
                    scmContext,
                    sha,
                    jobName: 'PR-5:main',
                    buildStatus: SCM_STATE_MAP.FAILURE,
                    url: 'https://display.com/some/endpoint/pipelines/1234/builds/9876',
                    pipelineId,
                    context: 'snyk',
                    description: '23 package vulnerabilities found. Previous count: 0 vulnerabilities.'
                });
            });
        });

        it('aborts running steps, and sets an endTime', () => {
            build.status = 'ABORTED';

            return build.update().then(() => {
                assert.calledWith(executorMock.stop, {
                    buildId,
                    jobId,
                    annotations,
                    provider,
                    freezeWindows,
                    blockedBy: [jobId],
                    pipelineId,
                    token: 'equivalentToOneQuarter',
                    jobName,
                    apiUri
                });

                delete stepsMock[0].update;
                delete stepsMock[1].update;
                delete stepsMock[2].update;
                // Completed step is not modified
                assert.deepEqual(stepsMock[0], step0);
                // In progress step is aborted
                assert.ok(stepsMock[1].endTime);
                assert.equal(stepsMock[1].code, 130);
                // Unstarted step is not modified
                assert.deepEqual(stepsMock[2], step2);

                assert.calledWith(scmMock.updateCommitStatus, {
                    token: 'foo',
                    scmUri,
                    scmContext,
                    sha,
                    jobName: 'main',
                    buildStatus: SCM_STATE_MAP.ABORTED,
                    url,
                    pipelineId
                });
            });
        });

        it('aborts running steps, and sets an endTime with step models', () => {
            build.status = 'ABORTED';

            return build.update().then(() => {
                assert.calledOnce(stepsMock[0].update);
                assert.calledOnce(stepsMock[1].update);
                assert.calledOnce(stepsMock[2].update);
                assert.calledWith(executorMock.stop, {
                    buildId,
                    jobId,
                    annotations,
                    provider,
                    freezeWindows,
                    blockedBy: [jobId],
                    pipelineId,
                    token: 'equivalentToOneQuarter',
                    jobName,
                    apiUri
                });

                delete stepsMock[0].update;
                delete stepsMock[1].update;
                delete stepsMock[2].update;
                // Completed step is not modified
                assert.deepEqual(stepsMock[0], step0);
                // In progress step is aborted
                assert.ok(stepsMock[1].endTime);
                assert.equal(stepsMock[1].code, 130);
                // Unstarted step is not modified
                assert.deepEqual(stepsMock[2], step2);

                assert.calledWith(scmMock.updateCommitStatus, {
                    token: 'foo',
                    scmUri,
                    scmContext,
                    sha,
                    jobName: 'main',
                    buildStatus: SCM_STATE_MAP.ABORTED,
                    url,
                    pipelineId
                });
            });
        });

        it('promises to update a build, but not status or executor when untouched status', () =>
            build.update().then(() => {
                assert.notCalled(scmMock.updateCommitStatus);
                assert.notCalled(executorMock.stop);
            }));

        it('promises to update a build, but not executor when status is running', () => {
            build.status = 'RUNNING';

            return build.update().then(() => {
                assert.calledWith(scmMock.updateCommitStatus, {
                    token: 'foo',
                    scmUri,
                    scmContext,
                    sha,
                    jobName: 'main',
                    buildStatus: SCM_STATE_MAP.RUNNING,
                    url,
                    pipelineId
                });
                assert.notCalled(executorMock.stop);
            });
        });

        it('promises to update, but not executor when status is unstable & not done', () => {
            config.status = 'RUNNING';
            build = new BuildModel(config);

            // Status = RUNNING -> UNSTABLE
            build.status = 'UNSTABLE';

            return build.update().then(() => {
                assert.calledWith(scmMock.updateCommitStatus, {
                    token: 'foo',
                    scmUri,
                    scmContext,
                    sha,
                    jobName: 'main',
                    buildStatus: SCM_STATE_MAP.UNSTABLE,
                    url,
                    pipelineId
                });
                assert.notCalled(executorMock.stop);
                assert.notCalled(executorMock.startTimer);
            });
        });

        it('promises to update, and stop executor when status is unstable & done', () => {
            // UNSTABLE -> SUCCESS, status will not change, field is not dirty
            config.status = 'UNSTABLE';
            build = new BuildModel(config);

            build.endTime = '2018-06-27T18:22:20.153Z';

            return build.update().then(() => {
                assert.notCalled(scmMock.updateCommitStatus);
                assert.notCalled(executorMock.startTimer);
                assert.calledWith(executorMock.stop, {
                    buildId,
                    jobId,
                    annotations,
                    provider,
                    freezeWindows,
                    blockedBy: [jobId],
                    pipelineId,
                    token: 'equivalentToOneQuarter',
                    jobName,
                    apiUri
                });
            });
        });

        it('starts timer in executor when status is changing to RUNNING', () => {
            // QUEUED -> RUNNING, status will change, field is dirty
            config.status = 'QUEUED';
            build = new BuildModel(config);

            build.steps = [step0, step1, step2];
            build.status = 'RUNNING';
            build.startTime = new Date().toISOString();

            return build.update().then(() => {
                assert.calledWith(scmMock.updateCommitStatus, {
                    token: 'foo',
                    scmUri,
                    scmContext,
                    sha,
                    jobName: 'main',
                    url,
                    pipelineId,
                    buildStatus: SCM_STATE_MAP[build.status]
                });
                assert.calledWith(executorMock.startTimer, {
                    buildId,
                    jobId,
                    annotations,
                    provider,
                    startTime: build.startTime,
                    buildStatus: build.status,
                    pipelineId,
                    token: 'equivalentToOneQuarter'
                });
                assert.notCalled(executorMock.stop);
            });
        });

        it('skips pr commenting if meta summary key is not a string', () => {
            jobFactoryMock.get.resolves({
                id: jobId,
                name: 'PR-5:main',
                pipeline: Promise.resolve({
                    id: pipelineId,
                    configPipelineId,
                    scmUri,
                    scmContext,
                    admin: Promise.resolve(adminUser),
                    token: Promise.resolve('foo')
                }),
                permutations: [{ annotations, freezeWindows, provider }],
                isPR: sinon.stub().returns(true)
            });
            build.status = 'FAILURE';
            build.meta.meta.summary = {
                1: 3
            };

            return build.update().then(() => {
                assert.calledWith(executorMock.stop, {
                    buildId,
                    jobId,
                    annotations,
                    provider,
                    freezeWindows,
                    blockedBy: [jobId],
                    pipelineId,
                    token: 'equivalentToOneQuarter',
                    jobName: 'PR-5:main',
                    apiUri
                });

                // Completed step is not modified
                delete stepsMock[0].update;
                delete stepsMock[1].update;
                delete stepsMock[2].update;
                assert.deepEqual(stepsMock[0], step0);
                // In progress step is aborted
                assert.ok(stepsMock[1].endTime);
                assert.equal(stepsMock[1].code, 130);
                // Unstarted step is not modified
                assert.deepEqual(stepsMock[2], step2);
                assert.calledWith(scmMock.updateCommitStatus, {
                    token: 'foo',
                    scmUri,
                    scmContext,
                    sha,
                    jobName: 'PR-5:main',
                    buildStatus: SCM_STATE_MAP.FAILURE,
                    url,
                    pipelineId
                });
                assert.notCalled(scmMock.addPrComment);
            });
        });

        it('skips custom status update if meta status field is not a JSON parseable string', () => {
            jobFactoryMock.get.resolves({
                id: jobId,
                name: 'PR-5:main',
                pipeline: Promise.resolve({
                    id: pipelineId,
                    configPipelineId,
                    scmUri,
                    scmContext,
                    admin: Promise.resolve(adminUser),
                    token: Promise.resolve('foo')
                }),
                permutations: [{ annotations, freezeWindows, provider }],
                isPR: sinon.stub().returns(true)
            });
            build.status = SCM_STATE_MAP.FAILURE;
            build.meta.meta.status = {
                findbugs: 'hello',
                snyk:
                    '{"status":"FAILURE","message":"23 package vulnerabilities found. ' +
                    'Previous count: 0 vulnerabilities."}'
            };
            delete build.meta.meta.summary;

            return build.update().then(() => {
                assert.calledWith(scmMock.updateCommitStatus.firstCall, {
                    token: 'foo',
                    scmUri,
                    scmContext,
                    sha,
                    jobName: 'PR-5:main',
                    buildStatus: SCM_STATE_MAP.FAILURE,
                    url,
                    pipelineId
                });
                assert.calledWith(scmMock.updateCommitStatus.secondCall, {
                    token: 'foo',
                    scmUri,
                    scmContext,
                    sha,
                    jobName: 'PR-5:main',
                    buildStatus: SCM_STATE_MAP.FAILURE,
                    url: 'https://display.com/some/endpoint/pipelines/1234/builds/9876',
                    pipelineId,
                    context: 'snyk',
                    description: '23 package vulnerabilities found. Previous count: 0 vulnerabilities.'
                });
                assert.notOk(scmMock.updateCommitStatus.thirdCall);
                assert.notCalled(scmMock.addPrComment);
            });
        });

        it('skips custom status update if meta status field is not an object or string', () => {
            jobFactoryMock.get.resolves({
                id: jobId,
                name: 'PR-5:main',
                pipeline: Promise.resolve({
                    id: pipelineId,
                    configPipelineId,
                    scmUri,
                    scmContext,
                    admin: Promise.resolve(adminUser),
                    token: Promise.resolve('foo')
                }),
                permutations: [{ annotations, freezeWindows, provider }],
                isPR: sinon.stub().returns(true)
            });
            build.status = 'FAILURE';
            build.meta.meta.status = {
                findbugs: 12345,
                snyk:
                    '{"status":"FAILURE","message":"23 package vulnerabilities found. ' +
                    'Previous count: 0 vulnerabilities."}'
            };
            delete build.meta.meta.summary;

            return build.update().then(() => {
                assert.calledWith(scmMock.updateCommitStatus.firstCall, {
                    token: 'foo',
                    scmUri,
                    scmContext,
                    sha,
                    jobName: 'PR-5:main',
                    buildStatus: SCM_STATE_MAP.FAILURE,
                    url,
                    pipelineId
                });
                assert.calledWith(scmMock.updateCommitStatus.secondCall, {
                    token: 'foo',
                    scmUri,
                    scmContext,
                    sha,
                    jobName: 'PR-5:main',
                    buildStatus: SCM_STATE_MAP.FAILURE,
                    url: 'https://display.com/some/endpoint/pipelines/1234/builds/9876',
                    pipelineId,
                    context: 'snyk',
                    description: '23 package vulnerabilities found. Previous count: 0 vulnerabilities.'
                });
                assert.notOk(scmMock.updateCommitStatus.thirdCall);
                assert.notCalled(scmMock.addPrComment);
            });
        });

        it('splits pr comment into multiple string', () => {
            jobFactoryMock.get.resolves({
                id: jobId,
                name: 'PR-5:main',
                pipeline: Promise.resolve({
                    id: pipelineId,
                    configPipelineId,
                    scmUri,
                    scmContext,
                    admin: Promise.resolve(adminUser),
                    token: Promise.resolve('foo')
                }),
                permutations: [{ annotations, freezeWindows, provider }],
                isPR: sinon.stub().returns(true)
            });
            build.status = 'FAILURE';
            build.meta = {
                meta: {
                    splitComments: true,
                    summary: {
                        coverage: 'Coverage increased by 15%',
                        markdown: 'this markdown comment is **bold** and *italic*'
                    }
                }
            };

            return build.update().then(() => {
                assert.calledWith(executorMock.stop, {
                    buildId,
                    jobId,
                    annotations,
                    provider,
                    freezeWindows,
                    blockedBy: [jobId],
                    pipelineId,
                    token: 'equivalentToOneQuarter',
                    jobName: 'PR-5:main',
                    apiUri
                });
                delete stepsMock[0].update;
                delete stepsMock[1].update;
                delete stepsMock[2].update;
                // Completed step is not modified
                assert.deepEqual(stepsMock[0], step0);
                // In progress step is aborted
                assert.ok(stepsMock[1].endTime);
                assert.equal(stepsMock[1].code, 130);
                // Unstarted step is not modified
                assert.deepEqual(stepsMock[2], step2);

                assert.calledWith(scmMock.updateCommitStatus, {
                    token: 'foo',
                    scmUri,
                    scmContext,
                    sha,
                    jobName: 'PR-5:main',
                    buildStatus: SCM_STATE_MAP.FAILURE,
                    url,
                    pipelineId
                });
                assert.calledWith(scmMock.addPrComment, {
                    token: 'foo',
                    jobName: 'PR-5:main',
                    scmContext,
                    scmUri,
                    pipelineId,
                    comments: [
                        {
                            text:
                                '### SD Build [#9876](https://display.com/some/' +
                                'endpoint/pipelines/1234/builds/9876) Job PR-5:main\n_node:4_\n- - - -\n' +
                                '__coverage__ - Coverage increased by 15%\n\n' +
                                '###### ~ Screwdriver automated build summary',
                            keyword: 'coverage'
                        },
                        {
                            text:
                                '### SD Build [#9876](https://display.com/some/' +
                                'endpoint/pipelines/1234/builds/9876) Job PR-5:main\n_node:4_\n- - - -\n' +
                                '__markdown__ - this markdown comment is **bold** and *italic*\n\n' +
                                '###### ~ Screwdriver automated build summary',
                            keyword: 'markdown'
                        }
                    ],
                    prNum: 5
                });
            });
        });
    });

    describe('remove', () => {
        let stepsMock;

        beforeEach(() => {
            const step0Mock = { remove: sinon.stub().resolves({}) };
            const step1Mock = { remove: sinon.stub().resolves({}) };
            const step2Mock = { remove: sinon.stub().resolves({}) };

            stepsMock = [step0Mock, step1Mock, step2Mock];
            datastore.remove.resolves({});
            stepFactoryMock.list.resolves(stepsMock);
        });

        it('remove build and build steps', () => {
            return build.remove().then(() => {
                assert.calledOnce(stepFactoryMock.removeSteps); // remove steps in one shot
                assert.calledOnce(datastore.remove); // remove the build
            });
        });

        it('fail if removeSteps returns error', () => {
            stepFactoryMock.removeSteps.rejects(new Error('error removing step'));

            return build
                .remove()
                .then(() => {
                    assert.fail('should not get here');
                })
                .catch(err => {
                    assert.isOk(err);
                    assert.equal(err.message, 'error removing step');
                });
        });
    });

    describe('stop', () => {
        beforeEach(() => {
            executorMock.stop.resolves(null);
            jobFactoryMock.get.resolves(jobMock);
        });

        it('promises to stop a build', () =>
            build.stop().then(() => {
                assert.calledWith(executorMock.stop, {
                    buildId,
                    jobId,
                    annotations,
                    provider,
                    freezeWindows,
                    blockedBy: [jobId],
                    pipelineId,
                    token: 'equivalentToOneQuarter',
                    jobName,
                    apiUri
                });
            }));

        it('stops timer in executor when build is stopped', () => {
            build.status = 'SUCCESS';

            build.stop().then(() => {
                assert.calledWith(executorMock.stop, {
                    buildId,
                    jobId,
                    annotations,
                    provider,
                    freezeWindows,
                    blockedBy: [jobId],
                    pipelineId,
                    token: 'equivalentToOneQuarter',
                    jobName,
                    apiUri
                });
                assert.calledWith(executorMock.stopTimer, {
                    buildId,
                    jobId,
                    annotations,
                    provider,
                    freezeWindows,
                    blockedBy: [jobId],
                    pipelineId,
                    token: 'equivalentToOneQuarter'
                });
            });
        });

        it('passes buildClusterName to executor when it exists', () => {
            build.buildClusterName = 'sd';

            return build.stop().then(() => {
                assert.calledWith(executorMock.stop, {
                    buildId,
                    buildClusterName: 'sd',
                    jobId,
                    annotations,
                    provider,
                    freezeWindows,
                    blockedBy: [jobId],
                    pipelineId,
                    token: 'equivalentToOneQuarter',
                    jobName,
                    apiUri
                });
            });
        });

        it('rejects on executor failure', () => {
            const expectedError = new Error('cantStopTheRock');

            executorMock.stop.rejects(expectedError);

            return build
                .stop()
                .then(() => {
                    assert.fail('This should not fail the test');
                })
                .catch(err => {
                    assert.deepEqual(err, expectedError);
                });
        });
    });

    describe('isDone', () => {
        beforeEach(() => {
            build = new BuildModel(config);
        });
        it('returns true if the build is done', () => {
            build.status = 'ABORTED';
            assert.isTrue(build.isDone());
        });

        it('returns false if the build is not done', () => {
            build.status = 'RUNNING';
            assert.isFalse(build.isDone());
        });

        it('returns true if the build is UNSTABLE and has endTime', () => {
            build.status = 'UNSTABLE';
            build.endTime = '2018-06-27T18:22:20.153Z';
            assert.isTrue(build.isDone());
        });

        it('returns true if the build is UNSTABLE and no endTime', () => {
            build.status = 'UNSTABLE';
            assert.isFalse(build.isDone());
        });
    });

    describe('start', () => {
        let sandbox;
        const prParentJobId = 1000;
        let pipelineMockB = {
            id: pipelineId,
            name: 'd2lam/test',
            configPipelineId,
            scmUri,
            scmContext,
            admin: Promise.resolve(adminUser),
            token: Promise.resolve('foo')
        };
        const externalPid1 = 101;
        const externalPid2 = 202;
        const externalJob1 = {
            name: 'externalJob1',
            id: 111,
            isPR: () => false,
            parsePRJobName: sinon.stub().returns(null)
        };
        const pipeline1 = {
            id: externalPid1,
            getJobs: sinon
                .stub()
                .resolves([
                    { id: 999, name: 'somejob', isPR: () => false, parsePRJobName: sinon.stub().returns(null) },
                    externalJob1
                ])
        };
        const internalJob = {
            name: 'internalJob',
            id: 333,
            isPR: () => false,
            parsePRJobName: sinon.stub().returns(null)
        };
        let expectedExecutorStartConfig;
        let expectedUpdateCommitStatusConfig;

        beforeEach(() => {
            sandbox = sinon.createSandbox();
            sandbox.useFakeTimers(now);
            executorMock.start.resolves(null);
            jobFactoryMock.get.resolves({
                id: jobId,
                archived: false,
                state: 'ENABLED',
                prParentJobId,
                name: 'main',
                pipeline: Promise.resolve(pipelineMockB),
                permutations: [{ annotations, freezeWindows, provider }],
                isPR: () => false,
                prNum: Promise.resolve(null)
            });
            expectedExecutorStartConfig = {
                build,
                causeMessage,
                eventId,
                jobId,
                jobName,
                jobState,
                jobArchived,
                annotations,
                provider,
                freezeWindows,
                blockedBy: [jobId],
                apiUri,
                buildId,
                container,
                token,
                pipeline: {
                    id: pipelineMockB.id,
                    name: pipelineMockB.name,
                    scmContext: pipelineMockB.scmContext,
                    configPipelineId: pipelineMockB.configPipelineId
                },
                tokenGen,
                pipelineId,
                isPR: false,
                prParentJobId
            };
            expectedUpdateCommitStatusConfig = {
                token: 'foo',
                scmUri,
                scmContext,
                sha,
                jobName: 'main',
                buildStatus: SCM_STATE_MAP.QUEUED,
                url,
                pipelineId
            };
        });

        afterEach(() => {
            sandbox.restore();
        });

        it('promises to start a build', () =>
            build.start().then(() => {
                assert.calledWith(executorMock.start, expectedExecutorStartConfig);

                assert.calledWith(
                    tokenGen,
                    buildId,
                    {
                        isPR: false,
                        jobId,
                        pipelineId,
                        configPipelineId,
                        eventId,
                        prParentJobId
                    },
                    scmContext,
                    TEMPORAL_JWT_TIMEOUT
                );

                assert.calledWith(scmMock.updateCommitStatus, expectedUpdateCommitStatusConfig);
            }));

        it('passes template info to executor if it exists', () => {
            templateFactoryMock.get.resolves(templateMock);

            build.templateId = templateMock.id;
            expectedExecutorStartConfig.template = {
                id: templateMock.id,
                fullName: `${templateMock.namespace}/${templateMock.name}`,
                name: templateMock.name,
                namespace: templateMock.namespace
            };

            return build.start().then(() => {
                assert.calledWith(executorMock.start, expectedExecutorStartConfig);

                assert.calledWith(
                    tokenGen,
                    buildId,
                    {
                        isPR: false,
                        jobId,
                        pipelineId,
                        configPipelineId,
                        eventId,
                        prParentJobId
                    },
                    scmContext,
                    TEMPORAL_JWT_TIMEOUT
                );

                assert.calledWith(scmMock.updateCommitStatus, expectedUpdateCommitStatusConfig);
            });
        });

        it('passes buildClusterName to executor if it exists', () => {
            build.buildClusterName = 'sd';
            expectedExecutorStartConfig.buildClusterName = 'sd';

            return build.start().then(() => {
                assert.calledWith(executorMock.start, expectedExecutorStartConfig);

                assert.calledWith(
                    tokenGen,
                    buildId,
                    {
                        isPR: false,
                        jobId,
                        pipelineId,
                        configPipelineId,
                        eventId,
                        prParentJobId
                    },
                    scmContext,
                    TEMPORAL_JWT_TIMEOUT
                );

                assert.calledWith(scmMock.updateCommitStatus, expectedUpdateCommitStatusConfig);
            });
        });

        it('passes causeMessage to executor if it exists', () => {
            expectedExecutorStartConfig.causeMessage = '[force start] Push out hotfix';

            return build
                .start({
                    causeMessage: '[force start] Push out hotfix'
                })
                .then(() => {
                    assert.calledWith(executorMock.start, expectedExecutorStartConfig);

                    assert.calledWith(
                        tokenGen,
                        buildId,
                        {
                            isPR: false,
                            jobId,
                            pipelineId,
                            configPipelineId,
                            eventId,
                            prParentJobId
                        },
                        scmContext,
                        TEMPORAL_JWT_TIMEOUT
                    );

                    assert.calledWith(scmMock.updateCommitStatus, expectedUpdateCommitStatusConfig);
                });
        });

        it('get internal blockedby job Ids and pass to executor start', () => {
            const blocking1 = {
                name: 'blocking1',
                id: 111,
                isPR: () => false,
                parsePRJobName: sinon.stub().returns(null)
            };
            const blocking2 = {
                name: 'blocking2',
                id: 222,
                isPR: () => false,
                parsePRJobName: sinon.stub().returns(null)
            };
            const prJob = {
                name: `PR-999:${blocking2.name}`,
                isPR: () => true,
                id: 333,
                parsePRJobName: sinon.stub().returns('blocking2')
            };

            pipelineMockB = {
                id: pipelineId,
                name: 'd2lam/test',
                scmUri,
                scmContext,
                admin: Promise.resolve(adminUser),
                token: Promise.resolve('foo'),
                getJobs: sinon.stub().resolves([
                    { id: jobId, name: 'main', isPR: () => false, parsePRJobName: sinon.stub().returns(null) },
                    blocking1,
                    { id: 123, name: 'somejob', isPR: () => false, parsePRJobName: sinon.stub().returns(null) },
                    blocking2,
                    {
                        id: 456,
                        name: 'someotherjob',
                        isPR: () => false,
                        parsePRJobName: sinon.stub().returns(null)
                    },
                    prJob
                ])
            };

            jobFactoryMock.get.resolves({
                id: jobId,
                name: 'main',
                state: 'ENABLED',
                archived: false,
                pipeline: Promise.resolve(pipelineMockB),
                permutations: [
                    {
                        annotations,
                        provider,
                        freezeWindows,
                        blockedBy: [blocking1.name, blocking2.name]
                    }
                ],
                isPR: () => true,
                prParentJobId,
                parsePRJobName: sinon.stub().returns('main'),
                prNum: Promise.resolve(null)
            });
            expectedExecutorStartConfig.blockedBy = [jobId, blocking1.id, blocking2.id, prJob.id];
            expectedExecutorStartConfig.isPR = true;

            return build.start().then(() => {
                assert.calledWith(executorMock.start, expectedExecutorStartConfig);
            });
        });

        it('get external blockedby job Ids and pass to executor start', () => {
            const externalJob2 = {
                name: 'externalJob2',
                id: 222,
                isPR: () => false,
                parsePRJobName: sinon.stub().returns(null)
            };

            const pipeline2 = {
                id: externalPid2,
                getJobs: sinon.stub().resolves([
                    {
                        id: 888,
                        name: 'somerandomjob',
                        isPR: () => false,
                        parsePRJobName: sinon.stub().returns(null)
                    },
                    externalJob2
                ])
            };

            pipelineFactoryMock.get.withArgs(externalPid1).resolves(pipeline1);
            pipelineFactoryMock.get.withArgs(externalPid2).resolves(pipeline2);

            pipelineMockB = {
                id: pipelineId,
                scmUri,
                scmContext,
                configPipelineId,
                admin: Promise.resolve(adminUser),
                token: Promise.resolve('foo'),
                getJobs: sinon.stub().resolves([
                    { id: jobId, name: 'main', isPR: () => false, parsePRJobName: sinon.stub().returns(null) },
                    { id: 123, name: 'somejob', isPR: () => false, parsePRJobName: sinon.stub().returns(null) },
                    {
                        id: internalJob.id,
                        name: internalJob.name,
                        isPR: () => false,
                        parsePRJobName: sinon.stub().returns(null)
                    }
                ])
            };

            jobFactoryMock.get.resolves({
                id: jobId,
                name: 'main',
                state: 'ENABLED',
                archived: false,
                pipeline: Promise.resolve(pipelineMockB),
                permutations: [
                    {
                        annotations,
                        provider,
                        freezeWindows,
                        blockedBy: [
                            `~sd@${externalPid1}:externalJob1`,
                            `~${internalJob.name}`,
                            `~sd@${externalPid2}:externalJob2`
                        ]
                    }
                ],
                isPR: () => false,
                parsePRJobName: sinon.stub().returns(null),
                prNum: Promise.resolve(null)
            });

            expectedExecutorStartConfig.blockedBy = [jobId, internalJob.id, externalJob1.id, externalJob2.id];
            expectedExecutorStartConfig.prParentJobId = undefined;

            return build.start().then(() => {
                assert.calledWith(executorMock.start, expectedExecutorStartConfig);
            });
        });

        it('gets external blockedby job Ids and pass to executor start even if pipeline does not exist', () => {
            pipelineFactoryMock.get.withArgs(externalPid1).resolves(pipeline1);
            pipelineFactoryMock.get.withArgs(externalPid2).resolves(null);

            pipelineMockB = {
                id: pipelineId,
                scmUri,
                scmContext,
                configPipelineId,
                admin: Promise.resolve(adminUser),
                token: Promise.resolve('foo'),
                getJobs: sinon.stub().resolves([
                    { id: jobId, name: 'main', isPR: () => false, parsePRJobName: sinon.stub().returns(null) },
                    { id: 123, name: 'somejob', isPR: () => false, parsePRJobName: sinon.stub().returns(null) },
                    {
                        id: internalJob.id,
                        name: internalJob.name,
                        isPR: () => false,
                        parsePRJobName: sinon.stub().returns(null)
                    }
                ])
            };

            jobFactoryMock.get.resolves({
                id: jobId,
                name: 'main',
                state: 'ENABLED',
                archived: false,
                pipeline: Promise.resolve(pipelineMockB),
                permutations: [
                    {
                        annotations,
                        provider,
                        freezeWindows,
                        blockedBy: [
                            `~sd@${externalPid1}:externalJob1`,
                            `~${internalJob.name}`,
                            `~sd@${externalPid2}:externalJob2`
                        ]
                    }
                ],
                isPR: () => false,
                parsePRJobName: sinon.stub().returns(null),
                prNum: Promise.resolve(null)
            });
            expectedExecutorStartConfig.blockedBy = [jobId, internalJob.id, externalJob1.id];
            expectedExecutorStartConfig.prParentJobId = undefined;

            return build.start().then(() => {
                assert.calledWith(executorMock.start, expectedExecutorStartConfig);
            });
        });

        it('promises to start a build with the executor specified in job annotations', () => {
            pipelineMockB = {
                id: pipelineId,
                configPipelineId,
                scmUri,
                scmContext,
                admin: Promise.resolve(adminUser),
                token: Promise.resolve('foo')
            };

            jobFactoryMock.get.resolves({
                id: jobId,
                name: 'main',
                state: 'ENABLED',
                archived: false,
                pipeline: Promise.resolve(pipelineMockB),
                permutations: [{ annotations: { 'beta.screwdriver.cd/executor:': 'k8s-vm' }, provider }],
                isPR: () => false,
                prNum: Promise.resolve(null)
            });
            expectedExecutorStartConfig.annotations = { 'beta.screwdriver.cd/executor:': 'k8s-vm' };
            expectedExecutorStartConfig.prParentJobId = undefined;
            expectedExecutorStartConfig.freezeWindows = [];

            return build.start().then(() => {
                assert.calledWith(executorMock.start, expectedExecutorStartConfig);

                assert.calledWith(
                    tokenGen,
                    buildId,
                    {
                        isPR: false,
                        jobId,
                        pipelineId,
                        eventId,
                        configPipelineId
                    },
                    scmContext,
                    TEMPORAL_JWT_TIMEOUT
                );

                assert.calledWith(scmMock.updateCommitStatus, expectedUpdateCommitStatusConfig);
            });
        });

        it('rejects when the executor fails', () => {
            const expectedError = new Error('brokenGun');

            executorMock.start.rejects(expectedError);

            return build
                .start()
                .then(() => {
                    assert.fail('This should not fail the test');
                })
                .catch(err => {
                    assert.deepEqual(err, expectedError);
                });
        });
    });

    describe('secrets', () => {
        beforeEach(() => {
            jobFactoryMock.get.resolves({
                id: jobId,
                name: 'main',
                secrets: Promise.resolve([
                    {
                        name: 'NORMAL',
                        value: 'value',
                        allowInPR: true
                    }
                ]),
                isPR: () => false
            });
        });

        it('returns the list of secrets', () =>
            build.secrets.then(secrets => {
                assert.isArray(secrets);
                assert.equal(secrets.length, 1);
            }));

        it('throws error if job missing', () => {
            jobFactoryMock.get.resolves(null);

            return build.secrets
                .then(() => {
                    assert.fail('nope');
                })
                .catch(err => {
                    assert.equal('Job does not exist', err.message);
                });
        });
    });

    describe('job', () => {
        it('has a job getter', () => {
            jobFactoryMock.get.resolves(null);
            // when we fetch a job it resolves to a promise
            assert.isFunction(build.job.then);
            // and a factory is called to create that promise
            assert.calledWith(jobFactoryMock.get, jobId);

            // When we call build.job again it is still a promise
            assert.isFunction(build.job.then);
            // ...but the factory was not recreated, since the promise is stored
            // as the model's pipeline property, now
            assert.calledOnce(jobFactoryMock.get);
        });
    });

    describe('pipeline', () => {
        it('has a pipeline getter', () => {
            jobMock = {
                pipeline: Promise.resolve({})
            };

            jobFactoryMock.get.resolves(jobMock);
            // when we fetch a pipeline it resolves to a promise
            assert.isFunction(build.pipeline.then);
            // job resolves that promise
            assert.calledWith(jobFactoryMock.get, jobId);

            // When we call build.pipeline again it is still a promise
            assert.isFunction(build.pipeline.then);
            // ...but the job need not be bothered
            // as the model's pipeline property, now
            assert.calledOnce(jobFactoryMock.get);
        });

        it('rejects if pipeline is null', () => {
            jobMock = {
                pipeline: Promise.resolve(null)
            };

            jobFactoryMock.get.resolves(jobMock);

            return build.pipeline
                .then(() => {
                    assert.fail('should not get here');
                })
                .catch(err => {
                    assert.instanceOf(err, Error);
                    assert.strictEqual(err.message, 'Pipeline does not exist');
                });
        });

        it('rejects if job is null', () => {
            jobFactoryMock.get.resolves(null);

            return build.pipeline
                .then(() => {
                    assert.fail('should not get here');
                })
                .catch(err => {
                    assert.instanceOf(err, Error);
                    assert.strictEqual(err.message, 'Job does not exist');
                });
        });
    });

    describe('stageBuild', () => {
        beforeEach(() => {
            jobMock.name = 'alpha-deploy';
            jobFactoryMock.get.resolves(jobMock);
        });

        it('has a stageBuild getter', () => {
            stageMock = {};

            stageFactoryMock.get.resolves([stageMock]);
            stageBuildFactoryMock.get.resolves(stageBuildMock);

            build.getStageBuild().then(() => {
                assert.calledWith(stageFactoryMock.get, {
                    params: { pipelineId },
                    search: { field: 'jobIds', keyword: '%123%' }
                });
                assert.calledWith(stageBuildFactoryMock.get, { params: { eventId: 123, stageId: 123 } });
                assert.calledOnce(stageFactoryMock.get);
                assert.calledOnce(stageBuildFactoryMock.get);
            });
        });

        it('rejects if job is null', () => {
            jobFactoryMock.get.resolves(null);

            return build
                .getStageBuild()
                .then(() => {
                    assert.fail('should not get here');
                })
                .catch(err => {
                    assert.instanceOf(err, Error);
                    assert.strictEqual(err.message, 'Job does not exist');
                });
        });

        it('rejects if pipeline is null', () => {
            jobMock = {
                pipeline: Promise.resolve(null)
            };
            jobFactoryMock.get.resolves(jobMock);

            return build
                .getStageBuild()
                .then(() => {
                    assert.fail('should not get here');
                })
                .catch(err => {
                    assert.instanceOf(err, Error);
                    assert.strictEqual(err.message, 'Pipeline does not exist');
                });
        });

        it('returns null if stageName is null', () => {
            pipelineMock.workflowGraph = { nodes: [] };
            jobMock = {
                pipeline: Promise.resolve(pipelineMock)
            };
            jobFactoryMock.get.resolves(jobMock);

            return build.getStageBuild().then(result => {
                assert.notCalled(stageFactoryMock.get);
                assert.notCalled(stageBuildFactoryMock.get);
                assert.isNull(result);
            });
        });

        it('rejects if stage is null', () => {
            stageFactoryMock.get.resolves([]);
            jobFactoryMock.get.resolves(jobMock);
            stageBuildFactoryMock.get.resolves(stageBuildMock);

            return build
                .getStageBuild()
                .then(() => {
                    assert.fail('should not get here');
                })
                .catch(err => {
                    assert.instanceOf(err, Error);
                    assert.strictEqual(err.message, 'Stage does not exist');
                });
        });

        it('rejects if stageBuild is null', () => {
            jobFactoryMock.get.resolves(jobMock);
            stageFactoryMock.get.resolves([stageMock]);
            stageBuildFactoryMock.get.resolves(null);

            return build
                .getStageBuild()
                .then(() => {
                    assert.fail('should not get here');
                })
                .catch(err => {
                    assert.instanceOf(err, Error);
                    assert.strictEqual(err.message, 'StageBuild does not exist');
                });
        });
    });

    describe('getSteps', () => {
        it('use the default config when not passed in', () => {
            const expected = {
                params: {
                    buildId
                }
            };

            return build.getSteps().then(() => {
                assert.calledWith(stepFactoryMock.list, expected);
            });
        });
    });

    describe('get metrics', () => {
        const step1 = {
            id: 11,
            buildId,
            name: 'sd-setup-init',
            startTime: '2019-01-22T21:08:00.000Z',
            endTime: '2019-01-22T21:30:00.000Z',
            code: 0
        };
        const step2 = {
            id: 12,
            buildId,
            name: 'sd-setup-scm',
            startTime: '2019-01-22T21:21:00.000Z',
            endTime: '2019-01-22T22:30:00.000Z',
            code: 127
        };
        const step3 = {
            name: 'install',
            startTime: '2019-01-22T21:31:00.000Z',
            endTime: '2019-01-22T22:35:00.000Z',
            code: 127
        };
        const duration1 = (new Date(step1.endTime) - new Date(step1.startTime)) / 1000;
        const duration2 = (new Date(step2.endTime) - new Date(step2.startTime)) / 1000;
        const duration3 = (new Date(step3.endTime) - new Date(step3.startTime)) / 1000;
        let metrics;
        let stepsMock;

        beforeEach(() => {
            stepsMock = [step1, step2, step3];
            stepFactoryMock.list.resolves(stepsMock);

            metrics = [
                {
                    id: step1.id,
                    name: step1.name,
                    code: step1.code,
                    duration: duration1,
                    createTime: build.createTime
                },
                {
                    id: step2.id,
                    name: step2.name,
                    code: step2.code,
                    duration: duration2,
                    createTime: build.createTime
                },
                {
                    id: undefined,
                    name: step3.name,
                    code: step3.code,
                    duration: duration3,
                    createTime: build.createTime
                }
            ];
        });

        it('generates metrics', () => build.getMetrics().then(m => assert.deepEqual(m, metrics)));

        it('does not fail if empty steps', () => {
            stepFactoryMock.list.resolves([]);

            return build.getMetrics().then(m => assert.deepEqual(m, []));
        });

        it('works with no startTime or endTime params passed in', () => {
            const stepName = 'sd-setup-scm';

            metrics = metrics.filter(m => m.name === stepName);

            return build.getMetrics({ stepName }).then(m => {
                assert.deepEqual(m, metrics);
            });
        });
    });

    describe('get JSON with steps', () => {
        const step1 = {
            id: 11,
            buildId,
            name: 'install',
            startTime: '2019-01-22T21:31:00.000Z',
            endTime: '2019-01-22T22:35:00.000Z',
            code: 0
        };
        const step2 = {
            id: 12,
            buildId,
            name: 'sd-setup-init',
            startTime: '2019-01-22T21:08:00.000Z',
            endTime: '2019-01-22T21:30:00.000Z',
            code: 127
        };
        const step3 = {
            name: 'sd-setup-scm',
            startTime: '2019-01-22T21:21:00.000Z',
            endTime: '2019-01-22T22:30:00.000Z',
            code: 127
        };
        let stepsMock;

        beforeEach(() => {
            stepsMock = [step1, step2, step3];
            stepFactoryMock.list.resolves(stepsMock);
        });

        it('returns the JSON with steps sorted by step.id', () =>
            build.toJsonWithSteps().then(json => {
                const expected = { ...build.toJson(), steps: [step1, step2, step3] };

                assert.deepStrictEqual(json, expected);
            }));

        it('always returns the JSON with steps sorted by step.id', () => {
            const configWithEndTime = { ...config };

            configWithEndTime.endTime = '2019-01-22T22:30: 00.000Z';
            build = new BuildModel(configWithEndTime);

            return build.toJsonWithSteps().then(json => {
                const expected = { ...build.toJson(), steps: [step1, step2, step3] };

                assert.deepStrictEqual(json, expected);
            });
        });

        it('throws error if steps missing ', () => {
            stepFactoryMock.list.resolves([]);

            return build
                .toJsonWithSteps()
                .then(() => assert.fail('nope'))
                .catch(err => assert.equal('Steps do not exist', err.message));
        });
    });

    describe('stopFrozen', () => {
        const previousStatus = 'FROZEN';

        beforeEach(() => {
            executorMock.stopFrozen.resolves(null);
            jobFactoryMock.get.resolves(jobMock);
        });

        it('promises to stop a frozen build', () =>
            build.stopFrozen(previousStatus).then(() => {
                assert.calledWith(executorMock.stopFrozen, {
                    buildId,
                    jobId,
                    pipelineId,
                    provider,
                    token: 'equivalentToOneQuarter',
                    status: previousStatus
                });
            }));

        it('rejects on executor failure', () => {
            const expectedError = new Error('cantStopTheRock');

            executorMock.stopFrozen.rejects(expectedError);

            return build
                .stopFrozen(previousStatus)
                .then(() => {
                    assert.fail('This should not fail the test');
                })
                .catch(err => {
                    assert.deepEqual(err, expectedError);
                });
        });
    });

    describe('unzipArtifacts', () => {
        beforeEach(() => {
            executorMock.unzipArtifacts.resolves(null);
            jobFactoryMock.get.resolves(jobMock);
            pipelineFactoryMock.get.resolves(pipelineMock);
        });

        it('promises to unzip a ZIP of artifacts', () =>
            build.unzipArtifacts().then(() => {
                assert.calledWith(executorMock.unzipArtifacts, {
                    buildId,
                    token
                });
            }));
    });
});<|MERGE_RESOLUTION|>--- conflicted
+++ resolved
@@ -67,12 +67,9 @@
     let tokenGen;
     let pipelineMock;
     let jobMock;
-<<<<<<< HEAD
     let stageMock;
     let stageBuildMock;
-=======
     let templateMock;
->>>>>>> d37365a0
 
     before(() => {
         mockery.enable({
@@ -177,28 +174,22 @@
         const sF = {
             getInstance: sinon.stub().returns(stepFactoryMock)
         };
-<<<<<<< HEAD
         const stageF = {
             getInstance: sinon.stub().returns(stageFactoryMock)
         };
         const stageBuildF = {
             getInstance: sinon.stub().returns(stageBuildFactoryMock)
-=======
         const tF = {
             getInstance: sinon.stub().returns(templateFactoryMock)
->>>>>>> d37365a0
         };
 
         mockery.registerMock('./pipelineFactory', pF);
         mockery.registerMock('./userFactory', uF);
         mockery.registerMock('./jobFactory', jF);
         mockery.registerMock('./stepFactory', sF);
-<<<<<<< HEAD
         mockery.registerMock('./stageFactory', stageF);
         mockery.registerMock('./stageBuildFactory', stageBuildF);
-=======
         mockery.registerMock('./templateFactory', tF);
->>>>>>> d37365a0
         mockery.registerMock('screwdriver-hashr', hashaMock);
 
         // eslint-disable-next-line global-require
